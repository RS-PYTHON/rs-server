[project]
name = "rs-server-cadip"
version = "0.0.0" # see: https://github.com/mtkennerly/poetry-dynamic-versioning

[tool.poetry]
name = "rs-server-cadip"
version = "0.0.0"
description = ""
authors = ["Your Name <you@example.com>"]

packages = [
    { include = "rs_server_cadip" },
    { include = "tests", format = "sdist" },
]

# Add configuration files to the .whl package
include = [
    { path = "config", format = ["wheel"] }
]

[tool.poetry.dependencies]
python = "^3.11"
rs-server-common = {path = "../common", develop = true}

[tool.poetry.group.dev]
optional = true

[tool.poetry.group.dev.dependencies]
pytest = "^8.1.0"
pytest-asyncio = "^0.23.2"
pytest-cov = "^5.0.0"
pytest-docker = "^3.1.0"
pytest-error-for-skips = "^2.0.2"
pytest-httpx = "^0.30.0"
pytest-mock = "^3.12.0"
<<<<<<< HEAD
black = "^24.4.1"
mypy = "^1.9.0"
=======
black = "^24.4.0"
mypy = "^1.10.0"
>>>>>>> 5de1b2e6
orjson = "3.10.1"

[tool.black]
line-length = 120

[tool.pytest.ini_options]
markers = [
    "unit", # mark a test as unittest
    "integration", # mark a test as integration test
]

[tool.mypy]
warn_redundant_casts = true
# Force analyze of partially annotate function signatures
check_untyped_defs = true

[tool.poetry-dynamic-versioning] # needs: poetry self add "poetry-dynamic-versioning[plugin]"
enable = true
tagged-metadata = true

[build-system]
requires = ["poetry-core>=1.0.0", "poetry-dynamic-versioning>=1.0.0,<2.0.0"]
build-backend = "poetry_dynamic_versioning.backend"<|MERGE_RESOLUTION|>--- conflicted
+++ resolved
@@ -33,13 +33,8 @@
 pytest-error-for-skips = "^2.0.2"
 pytest-httpx = "^0.30.0"
 pytest-mock = "^3.12.0"
-<<<<<<< HEAD
 black = "^24.4.1"
-mypy = "^1.9.0"
-=======
-black = "^24.4.0"
 mypy = "^1.10.0"
->>>>>>> 5de1b2e6
 orjson = "3.10.1"
 
 [tool.black]
