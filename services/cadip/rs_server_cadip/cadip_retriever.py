"""This will be used to configure dataretriever used for cadip"""
import json
import os.path as osp
from pathlib import Path
<<<<<<< HEAD
from typing import Optional
=======
from typing import Any
>>>>>>> a996c0c6

from services.common.rs_server_common.data_retrieval.data_retriever import DataRetriever
from services.common.rs_server_common.data_retrieval.download_monitor import (
    DownloadMonitor,
)
from services.common.rs_server_common.data_retrieval.eodag_provider import EodagProvider
from services.common.rs_server_common.data_retrieval.provider import (
    CreateProviderFailed,
)
from services.common.rs_server_common.data_retrieval.storage import Storage

CONF_FOLDER = Path(osp.realpath(osp.dirname(__file__))).parent / "config"
EODAG_CONFIG = Path(osp.realpath(osp.dirname(__file__))).parent / "config" / "cadip_ws_config.yaml"


def station_to_server_url(station: str) -> str | None:
    """Retrieve the configuration data (webserver address) for a CADU station based on its identifier.

    Parameters
    ----------
    station : str
        Identifier for the CADU station.

    Returns
    -------
    str or None
        A str containing the webserver address for the specified station,
        or None if the station identifier is not found.

    Example
    -------
    >>> station_to_server_url("station123")
    'https://station123.example.com'

    Notes
    -----
    - The station identifier is case-insensitive and is converted to uppercase for matching.
    - The function reads the station configuration data from a JSON file.
    - If the station identifier is not found in the configuration data, the function returns None.
    """
    try:
        with open(CONF_FOLDER / "stations_cfg.json", encoding="utf-8") as jfile:
            stations_data = json.load(jfile)
            return stations_data.get(station.upper(), None)
    except (FileNotFoundError, json.JSONDecodeError) as exc:
        # logger to be added.
        raise ValueError from exc


def init_cadip_data_retriever(
    station: str,
<<<<<<< HEAD
    storage: Storage,
    download_monitor: DownloadMonitor,
    path: Path,
=======
    storage: Any,
    download_monitor: Any,
    path: Any,
>>>>>>> a996c0c6
):
    """
    Initializes a DataRetriever instance for CADIP data retrieval.

    Parameters:
    - cadip_provider (callable): A callable that creates a CADIP provider instance.
    - station (str): The station identifier for which data retrieval is intended.

    Raises:
    - CreateProviderFailed: If the station does not have a valid server URL.

    Returns:
    DataRetriever: An instance of the DataRetriever class configured with the specified CADIP provider,
    storage, download monitor, and working directory. Note that the storage, download monitor, and working
    directory are currently placeholders (set to None) and will be implemented with download functionality
    in future updates.
    """
    try:
        if not station_to_server_url(station):
            raise CreateProviderFailed("Invalid station")
    except ValueError as exc:
        raise CreateProviderFailed("Invalid station configuration") from exc

    provider = EodagProvider(EODAG_CONFIG, station)  # default to eodag, just init here
    # WIP, will be implemented with download
    cadip_storage: Storage = storage
    cadip_monitor: DownloadMonitor = download_monitor
    cadip_working_dir: Path = path
    # End WIP
    return DataRetriever(provider, cadip_storage, cadip_monitor, cadip_working_dir)<|MERGE_RESOLUTION|>--- conflicted
+++ resolved
@@ -2,11 +2,7 @@
 import json
 import os.path as osp
 from pathlib import Path
-<<<<<<< HEAD
-from typing import Optional
-=======
 from typing import Any
->>>>>>> a996c0c6
 
 from services.common.rs_server_common.data_retrieval.data_retriever import DataRetriever
 from services.common.rs_server_common.data_retrieval.download_monitor import (
@@ -58,15 +54,9 @@
 
 def init_cadip_data_retriever(
     station: str,
-<<<<<<< HEAD
-    storage: Storage,
-    download_monitor: DownloadMonitor,
-    path: Path,
-=======
     storage: Any,
     download_monitor: Any,
     path: Any,
->>>>>>> a996c0c6
 ):
     """
     Initializes a DataRetriever instance for CADIP data retrieval.
