--- conflicted
+++ resolved
@@ -53,13 +53,8 @@
     set_eodag_auth_token,
 )
 from rs_server_common.data_retrieval.provider import CreateProviderFailed, TimeRange
-<<<<<<< HEAD
 from rs_server_common.fastapi_app import MockPgstac
-from rs_server_common.utils.logging import Logging
-from rs_server_common.utils.utils import (
-=======
 from rs_server_common.stac_api_common import (
->>>>>>> f1591cd8
     Queryables,
     create_collection,
     create_links,
@@ -79,33 +74,6 @@
 logger = Logging.default(__name__)
 
 
-<<<<<<< HEAD
-def handle_exceptions(func: Callable[..., Any]) -> Callable[..., Any]:
-    """Decorator used to wrapp all endpoints that can raise KeyErrors / ValidationErrors while creating/validating
-    items."""
-
-    @wraps(func)
-    async def wrapper(*args: Any, **kwargs: Any) -> Any:
-        try:
-            return await func(*args, **kwargs)
-        except KeyError as exc:
-            logger.error(f"KeyError caught in {func.__name__}")
-            raise HTTPException(
-                status_code=status.HTTP_422_UNPROCESSABLE_ENTITY,
-                detail=f"Cannot create STAC Collection -> Missing {exc}",
-            ) from exc
-        except ValidationError as exc:
-            logger.error(f"ValidationError caught in {func.__name__}")
-            raise HTTPException(
-                status_code=status.HTTP_422_UNPROCESSABLE_ENTITY,
-                detail=f"Parameters validation error: {exc}",
-            ) from exc
-
-    return wrapper
-
-
-=======
->>>>>>> f1591cd8
 def auth_validation(request: Request, collection_id: str, access_type: str):
     """
     Check if the user KeyCloak roles contain the right for this specific CADIP collection and access type.
@@ -188,49 +156,12 @@
     logger.info(f"Starting {request.url.path}")
     authentication.auth_validation("cadip", "landing_page", request=request)
 
-<<<<<<< HEAD
     return await request.app.state.pgstac_client.landing_page(request=request)
-=======
-    # Read landing page contents from json file
-    with open(CADIP_CONFIG / "cadip_stac_landing_page.json", encoding="utf-8") as f:
-        contents = json.load(f)
-
-    # Override some fields
-    links = contents["links"]
-    domain = f"{request.url.scheme}://{request.url.netloc}"
-    contents["id"] = str(uuid.uuid4())
-    contents.update(**get_conformance())  # conformsTo
-    for link in links:
-        link["href"] = link["href"].format(domain=domain)
-
-    # Add collections as child links
-    all_collections = get_allowed_cadip_collections(request=request)  # warning: use kwargs here
-    for collection in all_collections.get("collections", []):
-        collection_id = collection["id"]
-        links.append(
-            {
-                "rel": "child",
-                "type": "application/json",
-                "title": collection_id,
-                "href": f"{domain}/cadip/collections/{collection_id}",
-            },
-        )
-
-    # Convert to dict and build a Catalog object so we can validate the contents
-    landing_page = stac_pydantic.Catalog.model_validate(contents)
-
-    # Once validated, convert back to dict and return value
-    return landing_page.model_dump()
->>>>>>> f1591cd8
 
 
 @router.get("/cadip/collections")
 @handle_exceptions
-<<<<<<< HEAD
-async def get_allowed_collections(request: Request):
-=======
-def get_allowed_cadip_collections(request: Request):
->>>>>>> f1591cd8
+async def get_allowed_cadip_collections(request: Request):
     """
         Endpoint to retrieve an object containing collections and links that a user is authorized to
         access based on their API key.
@@ -262,50 +193,7 @@
 
     configuration = read_conf()
     all_collections = configuration["collections"]
-<<<<<<< HEAD
-
-    # No authentication: select all collections
-    if settings.LOCAL_MODE:
-        filtered_collections = all_collections
-
-    else:
-        # Read the user roles defined in KeyCloak
-        try:
-            auth_roles = request.state.auth_roles or []
-        except AttributeError:
-            auth_roles = []
-
-        # Only keep the collections that are associated to a station that the user has access to
-        filtered_collections = [
-            collection for collection in all_collections if f"rs_cadip_{collection['station']}_read" in auth_roles
-        ]
-
-    logger.debug(f"User allowed collections: {[collection['id'] for collection in filtered_collections]}")
-    # Create JSON object.
-    stac_object: dict = {"type": "Object", "links": [], "collections": []}
-
-    # Foreach allowed collection, create links and append to response.
-    for config in filtered_collections:
-
-        config.setdefault("stac_version", "1.0.0")
-
-        # query_params = create_session_search_params(config)
-        # logger.debug(f"Collection {config['id']} params: {query_params}")
-
-        try:
-            collection: stac_pydantic.Collection = create_collection(config)
-            stac_object["collections"].append(collection.model_dump())
-
-        # If a collection is incomplete in the configuration file, log the error and proceed
-        except HTTPException as exception:
-            if exception.status_code == status.HTTP_422_UNPROCESSABLE_ENTITY:
-                logger.error(exception)
-            else:
-                raise
-    return stac_object
-=======
     return filter_allowed_collections(all_collections, "cadip", create_session_search_params, request)
->>>>>>> f1591cd8
 
 
 @router.get("/cadip/conformance")
