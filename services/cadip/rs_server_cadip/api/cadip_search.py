--- conflicted
+++ resolved
@@ -141,12 +141,8 @@
 
 
 @router.get("/cadip/collections")
-<<<<<<< HEAD
 @auth_validator(station="cadip", access_type="landing_page")
-=======
-@apikey_validator(station="cadip", access_type="landing_page")
 @handle_exceptions
->>>>>>> 8953377f
 def get_allowed_collections(request: Request):
     """
         Endpoint to retrieve an object containing collections and links that a user is authorized to
@@ -220,7 +216,7 @@
 
 
 @router.get("/cadip/queryables")
-@apikey_validator(station="cadip", access_type="landing_page")
+@auth_validator(station="cadip", access_type="landing_page")
 def get_all_queryables(request: Request):
     """
     Get All Queryable Fields for CADIP Search API
@@ -263,7 +259,7 @@
 
 
 @router.get("/cadip/collections/{collection_id}/queryables")
-@apikey_validator(station="cadip", access_type="landing_page")
+@auth_validator(station="cadip", access_type="landing_page")
 def get_collection_queryables(
     request: Request,
     collection_id: Annotated[str, FPath(title="CADIP collection ID.", max_length=100, description="E.G. ins_s1")],
@@ -310,12 +306,8 @@
 
 
 @router.get("/cadip/search/items", deprecated=True)
-<<<<<<< HEAD
 @auth_validator(station="cadip", access_type="read")
-=======
-@apikey_validator(station="cadip", access_type="read")
 @handle_exceptions
->>>>>>> 8953377f
 def search_cadip_with_session_info(request: Request):
     """
     Endpoint used to search cadip collections and directly return items properties and assets.
@@ -352,12 +344,8 @@
 
 
 @router.get("/cadip/search")
-<<<<<<< HEAD
 @auth_validator(station="cadip", access_type="read")
-=======
-@apikey_validator(station="cadip", access_type="read")
 @handle_exceptions
->>>>>>> 8953377f
 def search_cadip_endpoint(request: Request) -> dict:
     """
     Search CADIP Collections and Retrieve STAC-Compliant Data.
@@ -475,17 +463,12 @@
 
 
 @router.get("/cadip/collections/{collection_id}")
-<<<<<<< HEAD
 @auth_validator(station="cadip", access_type="read")
-def get_cadip_collection(request: Request, collection_id: str) -> list[dict] | dict:
-=======
-@apikey_validator(station="cadip", access_type="read")
 @handle_exceptions
 def get_cadip_collection(
     request: Request,
     collection_id: Annotated[str, FPath(title="CADIP collection ID.", max_length=100, description="E.G. ins_s1")],
 ) -> list[dict] | dict:
->>>>>>> 8953377f
     """
     Retrieve a STAC-Compliant Collection for a Specific CADIP Station.
 
@@ -541,17 +524,12 @@
 
 
 @router.get("/cadip/collections/{collection_id}/items")
-<<<<<<< HEAD
 @auth_validator(station="cadip", access_type="read")
-def get_cadip_collection_items(request: Request, collection_id):
-=======
-@apikey_validator(station="cadip", access_type="read")
 @handle_exceptions
 def get_cadip_collection_items(
     request: Request,
     collection_id: Annotated[str, FPath(title="CADIP collection ID.", max_length=100, description="E.G. ins_s1")],
 ):
->>>>>>> 8953377f
     """
     Retrieve a List of Sessions for a specific collection.
 
@@ -594,11 +572,7 @@
 
 
 @router.get("/cadip/collections/{collection_id}/items/{session_id}")
-<<<<<<< HEAD
 @auth_validator(station="cadip", access_type="read")
-def get_cadip_collection_item_details(request: Request, collection_id, session_id):
-=======
-@apikey_validator(station="cadip", access_type="read")
 @handle_exceptions
 def get_cadip_collection_item_details(
     request: Request,
@@ -608,7 +582,6 @@
         FPath(title="CADIP session ID.", max_length=100, description="E.G. S1A_20231120061537234567"),
     ],
 ):
->>>>>>> 8953377f
     """
     Retrieve Detailed Information for a specific session in a collection.
 
