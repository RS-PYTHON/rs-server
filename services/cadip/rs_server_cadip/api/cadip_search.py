--- conflicted
+++ resolved
@@ -68,7 +68,7 @@
 
 
 @router.get("/cadip")
-@apikey_validator(station="cadip", access_type="landing_page")
+@auth_validator(station="cadip", access_type="landing_page")
 def get_root_catalog(request: Request):
     """
     Retrieve the root catalog for the RSPY CADIP landing page.
@@ -119,7 +119,7 @@
 
 
 @router.get("/cadip/collections")
-@apikey_validator(station="cadip", access_type="landing_page")
+@auth_validator(station="cadip", access_type="landing_page")
 def get_allowed_collections(request: Request):
     """
         Endpoint to retrieve a object containing collections and links that a user is authorized to
@@ -221,22 +221,13 @@
 
 
 @router.get("/cadip/search")
-<<<<<<< HEAD
 @auth_validator(station="cadip", access_type="read")
-def search_cadip_endpoint(request: Request):
-    """Endpoint used to search cadip collections."""
-    query_params = dict(request.query_params)
-    collection = query_params.pop("collection", None)
-    selected_config, query_params = prepare_cadip_search(collection, query_params)
-=======
-@apikey_validator(station="cadip", access_type="read")
 def search_cadip_endpoint(request: Request) -> dict:
     """
     Endpoint used to search cadip collections.
 
     Args:
         request (Request): The HTTP request object containing query parameters.
->>>>>>> ee851043
 
     Returns:
         Dict: The STAC collection as a dictionary.
