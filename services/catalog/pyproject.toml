[project]
name = "rs-server-catalog"
version = "0.0.0" # see: https://github.com/mtkennerly/poetry-dynamic-versioning

[tool.poetry]
name = "rs-server-catalog"
version = "0.0.0"
description = "rs-server stac catalog"
authors = ["Your Name <you@example.com>"]

packages = [
    { include = "rs_server_catalog" },
    { include = "tests", format = "sdist" },

    # TEMP for https://pforge-exchange2.astrium.eads.net/jira/browse/RSPY-155
    # Use the rs_server_common source directory instead of using rs-server-common as a dependency.
    # But this doesn't work when building the wheel. So for the whl, copy the rs_server_common
    # directory and remove the from=../common part.
    { include = "rs_server_common", from = "../common" },
]

# Add configuration files to the .whl package
include = [
    { path = "config", format = ["wheel"] }
]

[tool.poetry.dependencies]
python = "^3.11"
<<<<<<< HEAD
stac-fastapi-pgstac = "==2.4.11"
=======
stac-fastapi-pgstac = "==2.4.11" # TODO: update to 2.5.0
>>>>>>> a6ced4fe
uvicorn = "^0.29.0"
moto = "==5.0.7"
flask = "^3.0.3"
flask-cors = "^4.0.1"
pytest-mock = "^3.14.0"
pygeofilter = "^0.2.1"

# TEMP for https://pforge-exchange2.astrium.eads.net/jira/browse/RSPY-155
# we also need the rs-server-common dependencies. We duplicate them here
# except duplicates and dependencies on which we have version conflicts.
# python = "^3.11"
fastapi = "^0.111.0"
boto3 = "==1.28.85"
botocore = "==1.31.85"
sqlalchemy = "^2.0.29"
# eodag = "==2.12.0"
# pydantic = ">=2.0.0"
markdown = "^3.6"
python-dotenv = "^1.0.0"
psycopg2 = "^2.9.9"
filelock = "^3.14.0"
# uvicorn = "^0.27.1"
httpx = "^0.27.0"
cachetools = "^5.3.3"
asyncache = "^0.3.1"
orjson = "3.10.3"
opentelemetry-distro = "^0.45b0" # then run 'poetry run opentelemetry-bootstrap -a install'
opentelemetry-exporter-otlp = "^1.24.0"
python-logging-loki = "^0.3.1"
pystac-client = "^0.7.7"

[tool.poetry.group.dev]
optional = true

[tool.poetry.group.dev.dependencies]
# Formatting
black = "^24.4.1"
# Testing
pytest = "^8.1.0"
pytest-cov = "^5.0.0"
pytest-error-for-skips = "^2.0.2"
pytest-docker = "^3.1.0"
pytest-dotenv = "^0.5.2"
# httpx is used by fastapi for test purpose
httpx = "^0.27.0"
# sqlalchemy-utils is used for pgstac test purpose
sqlalchemy-utils = "^0.41.2"
psycopg2 = "^2.9.9"
pytest-httpx = "^0.30.0"
pytest-asyncio = "^0.23.6"


[tool.black]
line-length = 120


[tool.pytest.ini_options]
markers = [
    "unit", # mark a test as unittest
    "integration", # mark a test as integration test
]
# pgstac and stac-fastapi env file for test purpose
env_files = [
    "tests/.env"
]
asyncio_mode = "auto"


[tool.poetry-dynamic-versioning] # needs: poetry self add "poetry-dynamic-versioning[plugin]"
enable = true
tagged-metadata = true

[build-system]
requires = ["poetry-core>=1.0.0", "poetry-dynamic-versioning>=1.0.0,<2.0.0"]
build-backend = "poetry_dynamic_versioning.backend"<|MERGE_RESOLUTION|>--- conflicted
+++ resolved
@@ -26,11 +26,7 @@
 
 [tool.poetry.dependencies]
 python = "^3.11"
-<<<<<<< HEAD
-stac-fastapi-pgstac = "==2.4.11"
-=======
 stac-fastapi-pgstac = "==2.4.11" # TODO: update to 2.5.0
->>>>>>> a6ced4fe
 uvicorn = "^0.29.0"
 moto = "==5.0.7"
 flask = "^3.0.3"
@@ -60,7 +56,6 @@
 opentelemetry-distro = "^0.45b0" # then run 'poetry run opentelemetry-bootstrap -a install'
 opentelemetry-exporter-otlp = "^1.24.0"
 python-logging-loki = "^0.3.1"
-pystac-client = "^0.7.7"
 
 [tool.poetry.group.dev]
 optional = true
