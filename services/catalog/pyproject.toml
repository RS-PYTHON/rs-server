[project]
name = "rs-server-catalog"
version = "0.0.0" # see: https://github.com/mtkennerly/poetry-dynamic-versioning

[tool.poetry]
name = "rs-server-catalog"
version = "0.0.0"
description = "rs-server stac catalog"
authors = ["Your Name <you@example.com>"]

packages = [
    { include = "rs_server_catalog" },
    { include = "tests", format = "sdist" },

    # TEMP for https://pforge-exchange2.astrium.eads.net/jira/browse/RSPY-155
    # Use the rs_server_common source directory instead of using rs-server-common as a dependency.
    # But this doesn't work when building the wheel. So for the whl, copy the rs_server_common
    # directory and remove the from=../common part.
    { include = "rs_server_common", from = "../common" },
]

# Add configuration files to the .whl package
include = [
    { path = "config", format = ["wheel"] }
]

[tool.poetry.dependencies]
python = "^3.11"
stac-fastapi-pgstac = "2.5.0"
uvicorn = "^0.30.6"
moto = "==5.0.13"
flask = "^3.0.3"
flask-cors = "^5.0.0"
pytest-mock = "^3.14.0"
pygeofilter = "^0.2.4"

# TEMP for https://pforge-exchange2.astrium.eads.net/jira/browse/RSPY-155
# we also need the rs-server-common dependencies. We duplicate them here
# except duplicates and dependencies on which we have version conflicts.
# python = "^3.11"
fastapi = "^0.112.2"
<<<<<<< HEAD
starlette = "0.38.5"
=======
starlette = "^0.38.4"
>>>>>>> a2bb3f16
boto3 = "==1.28.85"
botocore = "==1.31.85"
sqlalchemy = "^2.0.31"
# eodag = "==2.12.0"
# pydantic = ">=2.0.0"
markdown = "^3.6"
python-dotenv = "^1.0.0"
psycopg2 = "^2.9.9"
filelock = "^3.15.4"
# uvicorn = "^0.27.1"
httpx = "^0.27.2"
cachetools = "^5.3.3"
asyncache = "^0.3.1"
orjson = [ # we need the same markers and versions as in eodag: https://github.com/CS-SI/eodag/blob/develop/setup.cfg
    {version = "<3.10.0", markers = "python_version>='3.12' and platform_system=='Windows'"},
    {version = "^3.10", markers = "python_version<'3.12' or platform_system!='Windows'"},
]
opentelemetry-distro = "^0.48b0" # then run 'poetry run opentelemetry-bootstrap -a install'
opentelemetry-instrumentation-aws-lambda = "^0.48b0"
opentelemetry-test-utils = "^0.48b0"
opentelemetry-exporter-otlp = "^1.27.0"
python-logging-loki = "^0.3.1"
authlib = "^1.3.1"
python-keycloak = "^4.3.0"
itsdangerous = "^2.2.0"

[tool.poetry.group.dev]
optional = true

[tool.poetry.group.dev.dependencies]
# Formatting
black = "^24.8.0"
# Testing
pytest = "^8.3.1"
pytest-cov = "^5.0.0"
pytest-error-for-skips = "^2.0.2"
pytest-docker = "^3.1.0"
pytest-dotenv = "^0.5.2"
# httpx is used by fastapi for test purpose
httpx = "^0.27.0"
# sqlalchemy-utils is used for pgstac test purpose
sqlalchemy-utils = "^0.41.2"
psycopg2 = "^2.9.9"
pytest-httpx = "^0.30.0"
pytest-asyncio = "^0.24.0"


[tool.black]
line-length = 120


[tool.pytest.ini_options]
markers = [
    "unit", # mark a test as unittest
    "integration", # mark a test as integration test
]
# pgstac and stac-fastapi env file for test purpose
env_files = [
    "tests/.env"
]
asyncio_mode = "auto"


[tool.poetry-dynamic-versioning] # needs: poetry self add "poetry-dynamic-versioning[plugin]"
enable = true
tagged-metadata = true

[build-system]
requires = ["poetry-core>=1.0.0", "poetry-dynamic-versioning>=1.0.0,<2.0.0"]
build-backend = "poetry_dynamic_versioning.backend"<|MERGE_RESOLUTION|>--- conflicted
+++ resolved
@@ -39,11 +39,7 @@
 # except duplicates and dependencies on which we have version conflicts.
 # python = "^3.11"
 fastapi = "^0.112.2"
-<<<<<<< HEAD
-starlette = "0.38.5"
-=======
-starlette = "^0.38.4"
->>>>>>> a2bb3f16
+starlette = "^0.38.5"
 boto3 = "==1.28.85"
 botocore = "==1.31.85"
 sqlalchemy = "^2.0.31"
