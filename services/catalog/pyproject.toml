[project]
name = "rs-server-catalog"
version = "0.0.0" # see: https://github.com/mtkennerly/poetry-dynamic-versioning

[tool.poetry]
name = "rs-server-catalog"
version = "0.0.0"
description = "rs-server stac catalog"
authors = ["Your Name <you@example.com>"]

packages = [
    { include = "rs_server_catalog" },
    { include = "tests", format = "sdist" },

    # TEMP for https://pforge-exchange2.astrium.eads.net/jira/browse/RSPY-155
    # Use the rs_server_common source directory instead of using rs-server-common as a dependency.
    # But this doesn't work when building the wheel. So for the whl, copy the rs_server_common
    # directory and remove the from=../common part.
    { include = "rs_server_common", from = "../common" },
]

# Add configuration files to the .whl package
include = [
    { path = "config", format = ["wheel"] }
]

[tool.poetry.dependencies]
python = "^3.11"
<<<<<<< HEAD
stac-fastapi-pgstac = "3.0.0"
uvicorn = "^0.30.1"
moto = "==5.0.13"
=======
stac-fastapi-pgstac = "2.5.0"
uvicorn = "^0.30.6"
moto = "==5.0.11"
>>>>>>> 90cf72a5
flask = "^3.0.3"
flask-cors = "^4.0.1"
pytest-mock = "^3.14.0"
pygeofilter = "^0.2.4"

# TEMP for https://pforge-exchange2.astrium.eads.net/jira/browse/RSPY-155
# we also need the rs-server-common dependencies. We duplicate them here
# except duplicates and dependencies on which we have version conflicts.
# python = "^3.11"
fastapi = "^0.112.1"
boto3 = "==1.28.85"
botocore = "==1.31.85"
sqlalchemy = "^2.0.31"
# eodag = "==2.12.0"
# pydantic = ">=2.0.0"
markdown = "^3.6"
python-dotenv = "^1.0.0"
psycopg2 = "^2.9.9"
filelock = "^3.15.4"
# uvicorn = "^0.27.1"
httpx = "^0.27.0"
cachetools = "^5.3.3"
asyncache = "^0.3.1"
orjson = [ # we need the same markers and versions as in eodag: https://github.com/CS-SI/eodag/blob/develop/setup.cfg
    {version = "<3.10.0", markers = "python_version>='3.12' and platform_system=='Windows'"},
    {version = "^3.10", markers = "python_version<'3.12' or platform_system!='Windows'"},
]
opentelemetry-distro = "^0.46b0" # then run 'poetry run opentelemetry-bootstrap -a install'
opentelemetry-exporter-otlp = "^1.25.0"
python-logging-loki = "^0.3.1"

[tool.poetry.group.dev]
optional = true

[tool.poetry.group.dev.dependencies]
# Formatting
black = "^24.8.0"
# Testing
pytest = "^8.3.1"
pytest-cov = "^5.0.0"
pytest-error-for-skips = "^2.0.2"
pytest-docker = "^3.1.0"
pytest-dotenv = "^0.5.2"
# httpx is used by fastapi for test purpose
httpx = "^0.27.0"
# sqlalchemy-utils is used for pgstac test purpose
sqlalchemy-utils = "^0.41.2"
psycopg2 = "^2.9.9"
pytest-httpx = "^0.30.0"
pytest-asyncio = "^0.23.8"


[tool.black]
line-length = 120


[tool.pytest.ini_options]
markers = [
    "unit", # mark a test as unittest
    "integration", # mark a test as integration test
]
# pgstac and stac-fastapi env file for test purpose
env_files = [
    "tests/.env"
]
asyncio_mode = "auto"


[tool.poetry-dynamic-versioning] # needs: poetry self add "poetry-dynamic-versioning[plugin]"
enable = true
tagged-metadata = true

[build-system]
requires = ["poetry-core>=1.0.0", "poetry-dynamic-versioning>=1.0.0,<2.0.0"]
build-backend = "poetry_dynamic_versioning.backend"<|MERGE_RESOLUTION|>--- conflicted
+++ resolved
@@ -26,15 +26,9 @@
 
 [tool.poetry.dependencies]
 python = "^3.11"
-<<<<<<< HEAD
 stac-fastapi-pgstac = "3.0.0"
-uvicorn = "^0.30.1"
+uvicorn = "^0.30.6"
 moto = "==5.0.13"
-=======
-stac-fastapi-pgstac = "2.5.0"
-uvicorn = "^0.30.6"
-moto = "==5.0.11"
->>>>>>> 90cf72a5
 flask = "^3.0.3"
 flask-cors = "^4.0.1"
 pytest-mock = "^3.14.0"
