--- conflicted
+++ resolved
@@ -26,11 +26,7 @@
 
 [tool.poetry.dependencies]
 python = "^3.11"
-<<<<<<< HEAD
-stac-fastapi-pgstac = "==2.5.0" # TODO: update to 2.5.0
-=======
 stac-fastapi-pgstac = "2.5.0"
->>>>>>> 533e060a
 uvicorn = "^0.30.1"
 moto = "==5.0.11"
 flask = "^3.0.3"
