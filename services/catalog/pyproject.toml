[project]
name = "rs-server-catalog"
version = "0.0.0" # see: https://github.com/mtkennerly/poetry-dynamic-versioning

[tool.poetry]
name = "rs-server-catalog"
version = "0.0.0"
description = "rs-server stac catalog"
authors = ["Your Name <you@example.com>"]

packages = [
    { include = "rs_server_catalog" },
    { include = "tests", format = "sdist" },

    # TEMP for https://pforge-exchange2.astrium.eads.net/jira/browse/RSPY-155
    # Use the rs_server_common source directory instead of using rs-server-common as a dependency.
    # But this doesn't work when building the wheel. So for the whl, copy the rs_server_common
    # directory and remove the from=../common part.
    { include = "rs_server_common", from = "../common" },
]

# Add configuration files to the .whl package
include = [
    { path = "config", format = ["wheel"] }
]

[tool.poetry.dependencies]
python = "^3.11"
stac-fastapi-pgstac = "==2.4.11" # TODO: update to 2.5.0
uvicorn = "^0.29.0"
<<<<<<< HEAD
moto = "==5.0.6"
=======
moto = "==5.0.7"
>>>>>>> 6b7655bb
flask = "^3.0.3"
flask-cors = "^4.0.0"
pytest-mock = "^3.14.0"
pygeofilter = "^0.2.1"

# TEMP for https://pforge-exchange2.astrium.eads.net/jira/browse/RSPY-155
# we also need the rs-server-common dependencies. We duplicate them here
# except duplicates and dependencies on which we have version conflicts.
# python = "^3.11"
fastapi = "^0.111.0"
boto3 = "==1.28.85"
botocore = "==1.31.85"
sqlalchemy = "^2.0.29"
# eodag = "==2.12.0"
# pydantic = ">=2.0.0"
markdown = "^3.6"
python-dotenv = "^1.0.0"
psycopg2 = "^2.9.9"
filelock = "^3.14.0"
# uvicorn = "^0.27.1"
httpx = "^0.27.0"
cachetools = "^5.3.3"
asyncache = "^0.3.1"
orjson = "3.10.2"
opentelemetry-distro = "^0.45b0" # then run 'poetry run opentelemetry-bootstrap -a install'
opentelemetry-exporter-otlp = "^1.24.0"
python-logging-loki = "^0.3.1"

[tool.poetry.group.dev]
optional = true

[tool.poetry.group.dev.dependencies]
# Formatting
black = "^24.4.1"
# Testing
pytest = "^8.1.0"
pytest-cov = "^5.0.0"
pytest-error-for-skips = "^2.0.2"
pytest-docker = "^3.1.0"
pytest-dotenv = "^0.5.2"
# httpx is used by fastapi for test purpose
httpx = "^0.27.0"
# sqlalchemy-utils is used for pgstac test purpose
sqlalchemy-utils = "^0.41.2"
psycopg2 = "^2.9.9"
pytest-httpx = "^0.30.0"
pytest-asyncio = "^0.23.6"


[tool.black]
line-length = 120


[tool.pytest.ini_options]
markers = [
    "unit", # mark a test as unittest
    "integration", # mark a test as integration test
]
# pgstac and stac-fastapi env file for test purpose
env_files = [
    "tests/.env"
]
asyncio_mode = "auto"


[tool.poetry-dynamic-versioning] # needs: poetry self add "poetry-dynamic-versioning[plugin]"
enable = true
tagged-metadata = true

[build-system]
requires = ["poetry-core>=1.0.0", "poetry-dynamic-versioning>=1.0.0,<2.0.0"]
build-backend = "poetry_dynamic_versioning.backend"<|MERGE_RESOLUTION|>--- conflicted
+++ resolved
@@ -28,11 +28,7 @@
 python = "^3.11"
 stac-fastapi-pgstac = "==2.4.11" # TODO: update to 2.5.0
 uvicorn = "^0.29.0"
-<<<<<<< HEAD
-moto = "==5.0.6"
-=======
 moto = "==5.0.7"
->>>>>>> 6b7655bb
 flask = "^3.0.3"
 flask-cors = "^4.0.0"
 pytest-mock = "^3.14.0"
