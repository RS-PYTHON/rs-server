[project]
name = "rs-server-catalog"
version = "0.0.0" # see: https://github.com/mtkennerly/poetry-dynamic-versioning

[tool.poetry]
name = "rs-server-catalog"
version = "0.0.0"
description = "rs-server stac catalog"
authors = ["Your Name <you@example.com>"]

packages = [
    { include = "rs_server_catalog" },
    { include = "rs_server_common" },
    { include = "tests", format = "sdist" },
]


[tool.poetry.dependencies]
python = "^3.11"
stac-fastapi-pgstac = "^2.4.11"
uvicorn = "^0.27.1"
<<<<<<< HEAD
moto = "==4.2.8"
flask = "^3.0.2"
flask-cors = "^4.0.0"
pytest-mock = "^3.12.0"
=======
pygeofilter = "^0.2.1"
>>>>>>> d84a948f

[tool.poetry.group.dev]
optional = true

[tool.poetry.group.dev.dependencies]
# Formatting
black = "^23.11.0"
# Testing
pytest = "^7.4.3"
pytest-cov = "^4.1.0"
pytest-error-for-skips = "^2.0.2"
pytest-docker = "^3.1.0"
pytest-dotenv = "^0.5.2"
# httpx is used by fastapi for test purpose
httpx = "^0.26.0"
# sqlalchemy-utils is used for pgstac test purpose
sqlalchemy-utils = "^0.41.1"
psycopg2 = "^2.9.9"


[tool.black]
line-length = 120


[tool.pytest.ini_options]
markers = [
    "unit", # mark a test as unittest
    "integration", # mark a test as integration test
]
# pgstac and stac-fastapi env file for test purpose
env_files = [
    "tests/.env"
]


[tool.poetry-dynamic-versioning] # needs: poetry self add "poetry-dynamic-versioning[plugin]"
enable = true
tagged-metadata = true

[build-system]
requires = ["poetry-core>=1.0.0", "poetry-dynamic-versioning>=1.0.0,<2.0.0"]
build-backend = "poetry_dynamic_versioning.backend"<|MERGE_RESOLUTION|>--- conflicted
+++ resolved
@@ -19,14 +19,11 @@
 python = "^3.11"
 stac-fastapi-pgstac = "^2.4.11"
 uvicorn = "^0.27.1"
-<<<<<<< HEAD
 moto = "==4.2.8"
 flask = "^3.0.2"
 flask-cors = "^4.0.0"
 pytest-mock = "^3.12.0"
-=======
 pygeofilter = "^0.2.1"
->>>>>>> d84a948f
 
 [tool.poetry.group.dev]
 optional = true
