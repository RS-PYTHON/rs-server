[project]
name = "rs-server-catalog"
version = "0.0.0" # see: https://github.com/mtkennerly/poetry-dynamic-versioning

[tool.poetry]
name = "rs-server-catalog"
version = "0.0.0"
description = "rs-server stac catalog"
authors = ["Your Name <you@example.com>"]

packages = [
    { include = "rs_server_catalog" },
    { include = "tests", format = "sdist" },

    # TEMP for https://pforge-exchange2.astrium.eads.net/jira/browse/RSPY-155
    # Use the rs_server_common source directory instead of using rs-server-common as a dependency.
    # But this doesn't work when building the wheel. So for the whl, copy the rs_server_common
    # directory and remove the from=../common part.
    { include = "rs_server_common", from = "../common" },
]

# Add configuration files to the .whl package
include = [
    { path = "config", format = ["wheel"] }
]

[tool.poetry.dependencies]
python = "^3.11"
stac-fastapi-pgstac = "==2.4.11" # TODO: update to 2.5.0
uvicorn = "^0.29.0"
moto = "==5.0.6"
flask = "^3.0.3"
flask-cors = "^4.0.0"
pytest-mock = "^3.14.0"
pygeofilter = "^0.2.1"

# TEMP for https://pforge-exchange2.astrium.eads.net/jira/browse/RSPY-155
# we also need the rs-server-common dependencies. We duplicate them here
# except duplicates and dependencies on which we have version conflicts.
# python = "^3.11"
<<<<<<< HEAD
fastapi = "^0.110.3"
=======
fastapi = "^0.111.0"
>>>>>>> ecd1772f
boto3 = "==1.28.85"
botocore = "==1.31.85"
sqlalchemy = "^2.0.29"
# eodag = "==2.12.0"
# pydantic = ">=2.0.0"
markdown = "^3.6"
python-dotenv = "^1.0.0"
psycopg2 = "^2.9.9"
filelock = "^3.14.0"
# uvicorn = "^0.27.1"
httpx = "^0.27.0"
cachetools = "^5.3.3"
asyncache = "^0.3.1"
orjson = "3.10.2"
opentelemetry-distro = "^0.45b0" # then run 'poetry run opentelemetry-bootstrap -a install'
opentelemetry-exporter-otlp = "^1.24.0"
python-logging-loki = "^0.3.1"

[tool.poetry.group.dev]
optional = true

[tool.poetry.group.dev.dependencies]
# Formatting
black = "^24.4.1"
# Testing
pytest = "^8.1.0"
pytest-cov = "^5.0.0"
pytest-error-for-skips = "^2.0.2"
pytest-docker = "^3.1.0"
pytest-dotenv = "^0.5.2"
# httpx is used by fastapi for test purpose
httpx = "^0.27.0"
# sqlalchemy-utils is used for pgstac test purpose
sqlalchemy-utils = "^0.41.2"
psycopg2 = "^2.9.9"
pytest-httpx = "^0.30.0"
pytest-asyncio = "^0.23.6"


[tool.black]
line-length = 120


[tool.pytest.ini_options]
markers = [
    "unit", # mark a test as unittest
    "integration", # mark a test as integration test
]
# pgstac and stac-fastapi env file for test purpose
env_files = [
    "tests/.env"
]
asyncio_mode = "auto"


[tool.poetry-dynamic-versioning] # needs: poetry self add "poetry-dynamic-versioning[plugin]"
enable = true
tagged-metadata = true

[build-system]
requires = ["poetry-core>=1.0.0", "poetry-dynamic-versioning>=1.0.0,<2.0.0"]
build-backend = "poetry_dynamic_versioning.backend"<|MERGE_RESOLUTION|>--- conflicted
+++ resolved
@@ -38,11 +38,7 @@
 # we also need the rs-server-common dependencies. We duplicate them here
 # except duplicates and dependencies on which we have version conflicts.
 # python = "^3.11"
-<<<<<<< HEAD
-fastapi = "^0.110.3"
-=======
 fastapi = "^0.111.0"
->>>>>>> ecd1772f
 boto3 = "==1.28.85"
 botocore = "==1.31.85"
 sqlalchemy = "^2.0.29"
