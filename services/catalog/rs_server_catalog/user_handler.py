# Copyright 2024 CS Group
#
# Licensed under the Apache License, Version 2.0 (the "License");
# you may not use this file except in compliance with the License.
# You may obtain a copy of the License at
#
#     http://www.apache.org/licenses/LICENSE-2.0
#
# Unless required by applicable law or agreed to in writing, software
# distributed under the License is distributed on an "AS IS" BASIS,
# WITHOUT WARRANTIES OR CONDITIONS OF ANY KIND, either express or implied.
# See the License for the specific language governing permissions and
# limitations under the License.

"""This library contains all functions needed for the fastAPI middleware."""

import re
from typing import Tuple

CATALOG_OWNER_ID_STAC_ENDPOINT_REGEX = (
    r"/catalog/collections"
    r"((?P<owner_collection_id>/.+?(?=/|$))"
    r"(?P<items>/.+?(?=/|$))?"
    r"(?P<item_id>/.+?(?=/|$))?)?"
)

CATALOG_OWNER_ID_REGEX = r"/catalog/catalogs/(?P<owner_id>.+)"
CATALOG_COLLECTION = "/catalog/collections"


def reroute_url(path: str, method: str) -> Tuple[str, dict]:  # pylint: disable=too-many-branches
    """Remove the prefix from the RS Server Frontend endpoints to get the
    RS Server backend catalog endpoints.

    Args:
        path (str): RS Server Frontend endpoints.
        method (str): RS Server Fronted request method type.

    Raises:
        ValueError: If the path is not valid.

    Returns:
        str: Return the URL path with prefix removed.
        dict: Return a dictionary containing owner, collection and item ID.
    """
    patterns = [r"/_mgmt/ping", r"/conformance", r"/api.*"]

    # if path == "/":
    #     raise ValueError(f"URL ({path}) is invalid.")

    ids_dict = {"owner_id": "", "collection_id": "", "item_id": ""}

    if path in ["/catalog/", "/"]:
        return "/", ids_dict

    if path == "/catalog/search":
        return "/search", ids_dict

    if path == CATALOG_COLLECTION and method != "PUT":  # The endpoint PUT "/catalog/collections" does not exists.
        return "/collections", ids_dict

    if path == "/catalog/queryables":
        return "/queryables", ids_dict

    # Moved to /catalogs/ (still interesting to keep this endpoint) - disabled for now
    # To catch the endpoint /catalog/catalogs/{owner_id}
    if match := re.fullmatch(CATALOG_OWNER_ID_REGEX, path):
        groups = match.groupdict()
        ids_dict["owner_id"] = groups["owner_id"]
        return "/", ids_dict

    # To catch all the other endpoints.
    if match := re.match(CATALOG_OWNER_ID_STAC_ENDPOINT_REGEX, path):
        groups = match.groupdict()
        if groups["owner_collection_id"] and ":" in groups["owner_collection_id"]:
            ids_dict["owner_id"], ids_dict["collection_id"] = map(
                lambda x: x.lstrip("/"),
                groups["owner_collection_id"].split(":"),
            )
        # /catalog/collections/owner:collection case is the same for PUT / POST / DELETE, but needs different paths
        if groups["item_id"] is None and method == "PUT":
            path = "/collections"
        elif groups["items"] is None and method != "DELETE":
            path = f"/collections/{ids_dict['owner_id']}_{ids_dict['collection_id']}"
        else:
            ids_dict["item_id"] = groups["item_id"]
            if ids_dict["item_id"] is None:
                if "items" in path:
                    path = f"/collections/{ids_dict['owner_id']}_{ids_dict['collection_id']}/items"
                else:
                    path = f"/collections/{ids_dict['owner_id']}_{ids_dict['collection_id']}"
            else:
                ids_dict["item_id"] = ids_dict["item_id"][1:]
                path = f"/collections/{ids_dict['owner_id']}_{ids_dict['collection_id']}/items/{ids_dict['item_id']}"

    elif path == CATALOG_COLLECTION:
        path = "/collections"

    elif "catalog" not in path and not any(re.match(pattern, path) for pattern in patterns):
        raise ValueError(f"Path {path} is invalid.")
    return path, ids_dict


def add_user_prefix(path: str, user: str, collection_id: str, feature_id: str = "") -> str:
    """Modify the RS server backend catalog endpoint to get the RS server frontend endpoint.

    Args:
        path (str): RS server backend endpoint.
        user (str): The user ID.
        collection_id (str): The collection id.
        feature_id (str): The feature id.

    Returns:
        str: The RS server frontend endpoint.
    """
    if path == "/":
        return f"/catalog/catalogs/{user}"
    if path == "/collections":
<<<<<<< HEAD
        return CATALOG_COLLECTION
    if path == f"/collections/{user}_{collection_id}":
        return f"/catalog/collections/{user}:{collection_id}"
    if path == f"/collections/{user}_{collection_id}/items":
        return f"/catalog/collections/{user}:{collection_id}/items"
    if (
        f"/collections/{user}_{collection_id}/items" in path or f"/collections/{collection_id}/items" in path
    ):  # /catalog/.../items/item_id
        return f"/catalog/collections/{user}:{collection_id}/items/{feature_id}"
=======
        return f"/catalog/{user}/collections"  # /catalog/collections
    if path == f"/collections/{user}_{collection_id}":
        return f"/catalog/{user}/collections/{collection_id}"  # /catalog/collection/{user}:{collection_id}
    if path == f"/collections/{user}_{collection_id}/items":
        return f"/catalog/{user}/collections/{collection_id}/items"  # /catalog/collection/{user}:{collection_id}/items
    if f"/collections/{user}_{collection_id}/items" in path:  # /catalog/.../items/item_id
        return f"/catalog/{user}/collections/{collection_id}/items/{feature_id}"
        # /catalog/collections/{user}:{collection_id}/items/{feature_id}
>>>>>>> a6ced4fe
    return path


def remove_user_from_feature(feature: dict, user: str) -> dict:
    """Remove the user ID from the collection name in the feature.

    Args:
        feature (dict): a geojson that contains georeferenced
        data and metadata like the collection name.
        user (str): The user ID.

    Returns:
        dict: the feature with a new collection name without the user ID.
    """
    if user in feature["collection"]:
        feature["collection"] = feature["collection"].removeprefix(f"{user}_")
    return feature


def remove_user_from_collection(collection: dict, user: str) -> dict:
    """Remove the user ID from the id section in the collection.

    Args:
        collection (dict): A dictionary that contains metadata
        about the collection content like the id of the collection.
        user (str): The user ID.

    Returns:
        dict: The collection without the user ID in the id section.
    """
    if user in collection["id"]:
        collection["id"] = collection["id"].removeprefix(f"{user}_")
    return collection


def filter_collections(collections: list[dict], user: str) -> list[dict]:
    """filter the collections according to the user ID.

    Args:
        collections (list[dict]): The list of collections available.
        user (str): The user ID.

    Returns:
        list[dict]: The list of collections corresponding to the user ID
    """
    return [collection for collection in collections if user in collection["id"]]<|MERGE_RESOLUTION|>--- conflicted
+++ resolved
@@ -116,7 +116,6 @@
     if path == "/":
         return f"/catalog/catalogs/{user}"
     if path == "/collections":
-<<<<<<< HEAD
         return CATALOG_COLLECTION
     if path == f"/collections/{user}_{collection_id}":
         return f"/catalog/collections/{user}:{collection_id}"
@@ -126,16 +125,6 @@
         f"/collections/{user}_{collection_id}/items" in path or f"/collections/{collection_id}/items" in path
     ):  # /catalog/.../items/item_id
         return f"/catalog/collections/{user}:{collection_id}/items/{feature_id}"
-=======
-        return f"/catalog/{user}/collections"  # /catalog/collections
-    if path == f"/collections/{user}_{collection_id}":
-        return f"/catalog/{user}/collections/{collection_id}"  # /catalog/collection/{user}:{collection_id}
-    if path == f"/collections/{user}_{collection_id}/items":
-        return f"/catalog/{user}/collections/{collection_id}/items"  # /catalog/collection/{user}:{collection_id}/items
-    if f"/collections/{user}_{collection_id}/items" in path:  # /catalog/.../items/item_id
-        return f"/catalog/{user}/collections/{collection_id}/items/{feature_id}"
-        # /catalog/collections/{user}:{collection_id}/items/{feature_id}
->>>>>>> a6ced4fe
     return path
 
 
