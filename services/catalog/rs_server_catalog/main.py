# Copyright 2024 CS Group
#
# Licensed under the Apache License, Version 2.0 (the "License");
# you may not use this file except in compliance with the License.
# You may obtain a copy of the License at
#
#     http://www.apache.org/licenses/LICENSE-2.0
#
# Unless required by applicable law or agreed to in writing, software
# distributed under the License is distributed on an "AS IS" BASIS,
# WITHOUT WARRANTIES OR CONDITIONS OF ANY KIND, either express or implied.
# See the License for the specific language governing permissions and
# limitations under the License.

"""FastAPI application using PGStac.

Enables the extensions specified as a comma-delimited list in
the ENABLED_EXTENSIONS environment variable (e.g. `transactions,sort,query`).
If the variable is not set, enables all extensions.
"""
import asyncio
import copy
import os
import sys
import traceback
from contextlib import asynccontextmanager
from os import environ as env
from typing import Annotated, Any, Callable, Dict

import httpx
from brotli_asgi import BrotliMiddleware
from fastapi import Depends, FastAPI, Request, Security
from fastapi.openapi.utils import get_openapi
from fastapi.responses import JSONResponse, ORJSONResponse
from fastapi.routing import APIRoute
from rs_server_catalog import __version__
from rs_server_catalog.user_catalog import UserCatalog
from rs_server_common import settings as common_settings
from rs_server_common.authentication import authentication, oauth2
from rs_server_common.authentication.apikey import (
    APIKEY_AUTH_HEADER,
    APIKEY_HEADER,
    APIKEY_SCHEME_NAME,
)
from rs_server_common.authentication.oauth2 import AUTH_PREFIX, LoginAndRedirect
from rs_server_common.utils import opentelemetry
from rs_server_common.utils.logging import Logging
from stac_fastapi.api.app import StacApi
from stac_fastapi.api.middleware import CORSMiddleware, ProxyHeaderMiddleware
from stac_fastapi.api.models import create_get_request_model, create_post_request_model
from stac_fastapi.extensions.core import (  # pylint: disable=no-name-in-module
    FieldsExtension,
    FilterExtension,
    SortExtension,
    TokenPaginationExtension,
    TransactionExtension,
)
from stac_fastapi.extensions.third_party import BulkTransactionExtension
from stac_fastapi.pgstac.config import Settings
from stac_fastapi.pgstac.core import CoreCrudClient
from stac_fastapi.pgstac.db import close_db_connection, connect_to_db
from stac_fastapi.pgstac.extensions import QueryExtension
from stac_fastapi.pgstac.extensions.filter import FiltersClient
from stac_fastapi.pgstac.transactions import BulkTransactionsClient, TransactionsClient
from stac_fastapi.pgstac.types.search import PgstacSearch
from starlette.exceptions import HTTPException as StarletteHTTPException
from starlette.middleware import Middleware
from starlette.middleware.base import BaseHTTPMiddleware
from starlette.middleware.sessions import SessionMiddleware
from starlette.routing import Route
from starlette.status import HTTP_500_INTERNAL_SERVER_ERROR

logger = Logging.default(__name__)

# Technical endpoints (no authentication)
TECH_ENDPOINTS = ["/_mgmt/ping"]


def must_be_authenticated(route_path: str) -> bool:
    """Return true if a user must be authenticated to use this endpoint route path."""

    # Remove the /catalog prefix, if any
    path = route_path.removeprefix("/catalog")

    no_auth = (path in TECH_ENDPOINTS) or (path in ["/api", "/api.html", "/health"]) or path.startswith("/auth/")
    return not no_auth


def add_parameter_owner_id(parameters: list[dict]) -> list[dict]:
    """Add the owner id dictionnary to the parameter list.

    Args:
        parameters (list[dict]): the parameters list
        where we want to add the owner id parameter.

    Returns:
        dict: the new parameters list with the owner id parameter.
    """
    description = "Catalog owner id"
    to_add = {
        "description": description,
        "required": False,
        "schema": {"type": "string", "title": description, "description": description},
        "name": "owner_id",
        "in": "path",
    }
    parameters.append(to_add)
    return parameters


def get_new_key(original_key: str) -> str:  # pylint: disable=missing-function-docstring
    """For all existing endpoints, add prefix and owner_id parameter."""
    res = ""
    match original_key:
        case "/":
            res = "/catalog/"
        case "/collections":
            res = "/catalog/collections"
        case "/collections/{collection_id}":
            res = "/catalog/collections/{owner_id}:{collection_id}"
        case "/collections/{collection_id}/items":
            res = "/catalog/collections/{owner_id}:{collection_id}/items"
        case "/collections/{collection_id}/items/{item_id}":
            res = "/catalog/collections/{owner_id}:{collection_id}/items/{item_id}"
        case "/search":
            res = "/catalog/search"
        case "/queryables":
            res = "/catalog/queryables"
        case "/collections/{collection_id}/queryables":
            res = "/catalog/collections/{owner_id}:{collection_id}/queryables"
        case "/collections/{collection_id}/bulk_items":
            res = "/catalog/collections/{owner_id}:{collection_id}/bulk_items"
        case "/conformance":
            res = "/catalog/conformance"
    return res


def extract_openapi_specification():  # pylint: disable=too-many-locals
    """Extract the openapi specifications and modify the content to be conform
    to the rs catalog specifications. Then, apply the changes in the application.
    """
    if app.openapi_schema:
        return app.openapi_schema
    openapi_spec = get_openapi(
        title=app.title,
        version=__version__,
        openapi_version=app.openapi_version,
        description=app.description,
        routes=app.routes,
    )
    # add starlette routes: /api, /api.html and /docs/oauth2-redirect and add /catalog prefix
    for route in app.routes:  # pylint: disable=redefined-outer-name
        if isinstance(route, Route) and route.path in ["/api", "/api.html", "/docs/oauth2-redirect"]:
            path = f"/catalog{route.path}"
            method = "GET"
            to_add = {
                "summary": f"Auto-generated {method} for {path}",
                "responses": {
                    "200": {
                        "description": "Successful Response",
                        "content": {"application/json": {"example": {"message": "Success"}}},
                    },
                },
                "operationId": "/catalog" + route.operation_id if hasattr(route, "operation_id") else route.path,
            }
            if common_settings.CLUSTER_MODE and must_be_authenticated(route.path):
                to_add["security"] = [{APIKEY_SCHEME_NAME: []}]
            openapi_spec["paths"].setdefault(path, {})[method.lower()] = to_add

    openapi_spec_paths = openapi_spec["paths"]
    for key in list(openapi_spec_paths.keys()):
        if key in TECH_ENDPOINTS:
            del openapi_spec_paths[key]
            continue

        new_key = get_new_key(key)
        if new_key:
            openapi_spec_paths[new_key] = openapi_spec_paths.pop(key)
            endpoint = openapi_spec_paths[new_key]
            for method_key in endpoint.keys():
                method = endpoint[method_key]
                if isinstance(method, dict):
                    if (  # Add the parameter owner_id in the endpoint if needed.
                        new_key not in ["/catalog/search", "/catalog/", "/catalog/collections"]
                        and "parameters" in method
                    ):
                        method["parameters"] = add_parameter_owner_id(method.get("parameters", []))
                    elif (  # Add description to the /catalog/search endpoint.
                        "operationId" in method
                        and isinstance(method["operationId"], str)
                        and method["operationId"] == "Search_search_get"
                    ):
                        method["description"] = (
                            "Endpoint /catalog/search. The filter-lang parameter is cql2-text by default."
                        )
    # Create the endpoint /catalog/catalogs/owner_id
    owner_id = "Owner ID"
    collection_id = "Collection ID"

    # Create the endpoint /catalog/collections/{owner_id}:{collection_id}/search. GET METHOD
    # We copy the parameters from the original /catalog/search endpoint and we add new parameters.
    search_parameters = copy.deepcopy(openapi_spec["paths"]["/catalog/search"]["get"]["parameters"])
    catalog_collection_search: Dict[str, Any] = {
        "summary": "search endpoint to search only inside a specific collection.",
        "description": "Endpoint.",
        "operationId": "Get_search_collection",
        "responses": {
            "200": {"description": "Successful Response", "content": {"application/json": {"schema": {}}}},
        },
        "parameters": [
            {
                "description": owner_id,
                "required": True,
                "schema": {"type": "string", "title": owner_id, "description": owner_id},
                "name": "owner_id",
                "in": "path",
            },
            {
                "description": collection_id,
                "required": True,
                "schema": {"type": "string", "title": collection_id, "description": collection_id},
                "name": "collection_id",
                "in": "path",
            },
        ],
    }
    catalog_collection_search["parameters"].extend(search_parameters)
    catalog_collection_search_path = "/catalog/collections/{owner_id}:{collection_id}/search"

    # Create the endpoint /catalog/collections/{owner_id}:{collection_id}/search. POST METHOD
    catalog_collection_search_post: Dict[str, Any] = {
        "summary": "search endpoint to search only inside a specific collection.",
        "description": "Endpoint.",
        "operationId": "Post_search_collection",
        "responses": {
            "200": {"description": "Successful Response", "content": {"application/geojson": {"schema": {}}}},
        },
    }

    # Add security parameters.
    if common_settings.CLUSTER_MODE:
        catalog_collection_search["security"] = [{APIKEY_SCHEME_NAME: []}]
        catalog_collection_search_post["security"] = [{APIKEY_SCHEME_NAME: []}]
    # Add all previous created endpoints.
    openapi_spec["paths"][catalog_collection_search_path] = {"get": catalog_collection_search}
    openapi_spec["paths"][catalog_collection_search_path]["post"] = catalog_collection_search_post
    app.openapi_schema = openapi_spec
    return app.openapi_schema


settings = Settings()
extensions_map = {
    "transaction": TransactionExtension(
        client=TransactionsClient(),
        settings=settings,
        response_class=ORJSONResponse,
    ),
    "query": QueryExtension(),
    "sort": SortExtension(),
    "fields": FieldsExtension(),
    "pagination": TokenPaginationExtension(),
    "filter": FilterExtension(client=FiltersClient()),
    "bulk_transactions": BulkTransactionExtension(client=BulkTransactionsClient()),
}

if enabled_extensions := os.getenv("ENABLED_EXTENSIONS"):
    extensions = [extensions_map[extension_name] for extension_name in enabled_extensions.split(",")]
else:
    extensions = list(extensions_map.values())

post_request_model = create_post_request_model(extensions, base_model=PgstacSearch)


class AuthenticationMiddleware(BaseHTTPMiddleware):  # pylint: disable=too-few-public-methods
    """
    Implement authentication verification.
    """

    async def dispatch(self, request: Request, call_next: Callable):
        """
        Middleware implementation.
        """

        if common_settings.CLUSTER_MODE and must_be_authenticated(request.url.path):
            try:
                # Check the api key validity, passed in HTTP header, or oauth2 autentication (keycloak)
                await authentication.authenticate(
                    request=request,
                    apikey_value=request.headers.get(APIKEY_HEADER, None),
                )

            # Login and redirect to the calling endpoint.
            except LoginAndRedirect:
                return await oauth2.login(request)

        # Call the next middleware
        return await call_next(request)


class DontRaiseExceptions(BaseHTTPMiddleware):  # pylint: disable=too-few-public-methods
    """
    In FastAPI we can raise HttpExceptions in the middle of the python code, instead of returning a JSONResponse.
    But that doesn't work well in the middlewares: a response with error 500 is returned instead of the
    original HttpException status code. So we handle this by making the conversion manually.
    """

    async def dispatch(self, request: Request, call_next: Callable):
        """
        Middleware implementation.
        """

        try:
            return await call_next(request)  # Call the next middleware
        except Exception as exception:  # pylint: disable=broad-exception-caught

            # Print the error with the stacktrace in the log
            logger.error(traceback.format_exc())

            # Get the status code and content from the HTTPException
            if isinstance(exception, StarletteHTTPException):
                status_code = exception.status_code
                content = exception.detail

            # Else use a generic status code, and content = exception message
            else:
                status_code = HTTP_500_INTERNAL_SERVER_ERROR
                content = repr(exception)

            return JSONResponse(status_code=status_code, content=content)


client = CoreCrudClient(post_request_model=post_request_model)


class UserCatalogMiddleware(BaseHTTPMiddleware):  # pylint: disable=too-few-public-methods
    """The user catalog middleware."""

    async def dispatch(self, request, call_next):
        """Redirect the user catalog specific endpoint and adapt the response content."""
        response = await UserCatalog(client).dispatch(request, call_next)
        return response


api = StacApi(
    settings=settings,
    extensions=extensions,
    client=CoreCrudClient(post_request_model=post_request_model),
    response_class=ORJSONResponse,
    search_get_request_model=create_get_request_model(extensions),
    search_post_request_model=post_request_model,
    middlewares=[
<<<<<<< HEAD
        UserCatalogMiddleware,
        BrotliMiddleware,
        ProxyHeaderMiddleware,
        AuthenticationMiddleware,
        DontRaiseExceptions,
        CORSMiddleware,  # WARNING: must be last !
=======
        Middleware(UserCatalogMiddleware),
        Middleware(BrotliMiddleware),
        Middleware(CORSMiddleware),
        Middleware(ProxyHeaderMiddleware),
        Middleware(AuthenticationMiddleware),
        Middleware(DontRaiseExceptions),
>>>>>>> 61f5204c
    ],
)
app = api.app
app.openapi = extract_openapi_specification

# In cluster mode, add the oauth2 authentication
if common_settings.CLUSTER_MODE:

    # Existing middlewares
    middleware_names = [middleware.cls.__name__ for middleware in app.user_middleware]

    # Insert the SessionMiddleware (to save cookies) after the DontRaiseExceptions middleware.
    # Code copy/pasted from app.add_middleware(SessionMiddleware, secret_key=cookie_secret)
    if app.middleware_stack:
        raise RuntimeError("Cannot add middleware after an application has started")
    middleare_index = middleware_names.index("DontRaiseExceptions")
    cookie_secret = os.environ["RSPY_COOKIE_SECRET"]
    app.user_middleware.insert(middleare_index + 1, Middleware(SessionMiddleware, secret_key=cookie_secret))

    # Get the oauth2 router
    oauth2_router = oauth2.get_router(app)

    # Add it to the FastAPI application
    app.include_router(
        oauth2_router,
        tags=["Authentication"],
        prefix=AUTH_PREFIX,
        include_in_schema=True,
    )


@asynccontextmanager
async def lifespan(my_app: FastAPI):
    """The lifespan function."""
    try:
        # Connect to the databse
        db_info = f"'{env['POSTGRES_USER']}@{env['POSTGRES_HOST']}:{env['POSTGRES_PORT']}'"
        while True:
            try:
                await connect_to_db(my_app)
                logger.info("Reached %r database on %s", env["POSTGRES_DB"], db_info)
                break
            except ConnectionRefusedError:
                logger.warning("Trying to reach %r database on %s", env["POSTGRES_DB"], db_info)

                # timeout gestion if specified
                if my_app.state.pg_timeout is not None:
                    my_app.state.pg_timeout -= my_app.state.pg_pause
                    if my_app.state.pg_timeout < 0:
                        sys.exit("Unable to start up catalog service")
                await asyncio.sleep(my_app.state.pg_pause)

        common_settings.set_http_client(httpx.AsyncClient())

        yield

    finally:
        await close_db_connection(my_app)

        await common_settings.del_http_client()


app.router.lifespan_context = lifespan

# Configure OpenTelemetry
opentelemetry.init_traces(app, "rs.server.catalog")


# In cluster mode, we add a FastAPI dependency to every authenticated endpoint so the lock icon (to enter an API key)
# can appear in the Swagger. This won't do the actual authentication, which is done by a FastAPI middleware.
# We do this because, in FastAPI, the dependencies are run after the middlewares, but here we need the
# authentication to work from inside the middlewares.
if common_settings.CLUSTER_MODE:

    async def just_for_the_lock_icon(
        apikey_value: Annotated[str, Security(APIKEY_AUTH_HEADER)] = "",  # pylint: disable=unused-argument
    ):
        """Dummy function to add a lock icon in Swagger to enter an API key."""

    # One scope for each Router path and method
    scopes = []
    for route in api.app.router.routes:
        if not isinstance(route, APIRoute) or not must_be_authenticated(route.path):
            continue
        for method_ in route.methods:
            scopes.append({"path": route.path, "method": method_})

    api.add_route_dependencies(scopes=scopes, dependencies=[Depends(just_for_the_lock_icon)])

# Pause and timeout to connect to database (hardcoded for now)
app.state.pg_pause = 3  # seconds
app.state.pg_timeout = 30


def run():
    """Run app from command line using uvicorn if available."""
    try:
        import uvicorn  # pylint: disable=import-outside-toplevel

        uvicorn.run(
            "rs_server_catalog.main:app",
            host=settings.app_host,
            port=settings.app_port,
            log_level="info",
            reload=settings.reload,
            root_path=os.getenv("UVICORN_ROOT_PATH", ""),
        )
    except ImportError:
        raise RuntimeError("Uvicorn must be installed in order to use command")  # pylint: disable=raise-missing-from


if __name__ == "__main__":
    run()<|MERGE_RESOLUTION|>--- conflicted
+++ resolved
@@ -349,21 +349,12 @@
     search_get_request_model=create_get_request_model(extensions),
     search_post_request_model=post_request_model,
     middlewares=[
-<<<<<<< HEAD
-        UserCatalogMiddleware,
-        BrotliMiddleware,
-        ProxyHeaderMiddleware,
-        AuthenticationMiddleware,
-        DontRaiseExceptions,
-        CORSMiddleware,  # WARNING: must be last !
-=======
         Middleware(UserCatalogMiddleware),
         Middleware(BrotliMiddleware),
-        Middleware(CORSMiddleware),
         Middleware(ProxyHeaderMiddleware),
         Middleware(AuthenticationMiddleware),
         Middleware(DontRaiseExceptions),
->>>>>>> 61f5204c
+        Middleware(CORSMiddleware),  # WARNING: must be last !
     ],
 )
 app = api.app
