# Copyright 2024 CS Group
#
# Licensed under the Apache License, Version 2.0 (the "License");
# you may not use this file except in compliance with the License.
# You may obtain a copy of the License at
#
#     http://www.apache.org/licenses/LICENSE-2.0
#
# Unless required by applicable law or agreed to in writing, software
# distributed under the License is distributed on an "AS IS" BASIS,
# WITHOUT WARRANTIES OR CONDITIONS OF ANY KIND, either express or implied.
# See the License for the specific language governing permissions and
# limitations under the License.

"""A BaseHTTPMiddleware to handle the user multi catalog.

The stac-fastapi software doesn't handle multi catalog.
In the rs-server we need to handle user-based catalogs.

The rs-server uses only one catalog but the collections are prefixed by the user name.
The middleware is used to hide this mechanism.

The middleware:
* redirect the user-specific request to the common stac api endpoint
* modifies the request to add the user prefix in the collection name
* modifies the response to remove the user prefix in the collection name
* modifies the response to update the links.
"""

import getpass
import json
import os
import re
from typing import Any, Optional
from urllib.parse import parse_qs, urlparse

import botocore
from fastapi import HTTPException
from pygeofilter.ast import Attribute, Equal, Like, Node
from pygeofilter.parsers.cql2_json import parse as parse_cql2_json
from pygeofilter.parsers.ecql import parse as parse_ecql
from rs_server_catalog import timestamps_extension
from rs_server_catalog.authentication_catalog import get_authorisation
from rs_server_catalog.landing_page import (
    add_prefix_link_landing_page,
    manage_landing_page,
)
from rs_server_catalog.search import (
    search_endpoint_get,
    search_endpoint_in_collection_get,
    search_endpoint_in_collection_post,
    search_endpoint_post,
)
from rs_server_catalog.user_handler import (
    add_user_prefix,
    filter_collections,
    remove_user_from_collection,
    remove_user_from_feature,
    reroute_url,
)
from rs_server_catalog.utils import verify_existing_item
from rs_server_common import settings as common_settings
from rs_server_common.s3_storage_handler.s3_storage_handler import (
    S3StorageHandler,
    TransferFromS3ToS3Config,
)
from rs_server_common.utils.logging import Logging
from stac_fastapi.pgstac.core import CoreCrudClient
from stac_fastapi.types.errors import NotFoundError
from starlette.middleware.base import StreamingResponse
from starlette.requests import Request
from starlette.responses import JSONResponse, RedirectResponse, Response
from starlette.status import (
    HTTP_200_OK,
    HTTP_302_FOUND,
    HTTP_400_BAD_REQUEST,
    HTTP_401_UNAUTHORIZED,
<<<<<<< HEAD
    HTTP_500_INTERNAL_SERVER_ERROR,
=======
    HTTP_404_NOT_FOUND,
>>>>>>> 6a67571f
)

PRESIGNED_URL_EXPIRATION_TIME = int(os.environ.get("RSPY_PRESIGNED_URL_EXPIRATION_TIME", "1800"))  # 30 minutes
CATALOG_BUCKET = os.environ.get("RSPY_CATALOG_BUCKET", "rs-cluster-catalog")

# pylint: disable=too-many-lines
logger = Logging.default(__name__)


class UserCatalog:  # pylint: disable=too-many-public-methods
    """The user catalog middleware handler."""

    client: CoreCrudClient

    def __init__(self, client: CoreCrudClient):
        """Constructor, called from the middleware"""

        self.handler: S3StorageHandler = None
        self.temp_bucket_name: str = ""
        self.request_ids: dict[Any, Any] = {}
        self.client = client

    def remove_user_from_objects(self, content: dict, user: str, object_name: str) -> dict:
        """Remove the user id from the object.

        Args:
            content (dict): The response content from the middleware
            'call_next' loaded in json format.
            user (str): The user id to remove.
            object_name (str): Precise the object type in the content.
            It can be collections or features.

        Returns:
            dict: The content with the user id removed.
        """
        objects = content[object_name]
        nb_objects = len(objects)
        for i in range(nb_objects):
            if object_name == "collections":
                objects[i] = remove_user_from_collection(objects[i], user)
            else:
                objects[i] = remove_user_from_feature(objects[i], user)
        return content

    def clear_temp_bucket(self, content: dict):
        """Used to clear specific files from temporary bucket."""
        if not self.handler:
            return
        for asset in content.get("assets", {}):
            # Iterate through all assets and delete them from the temp bucket.
            file_key = (
                content["assets"][asset]["alternate"]["s3"]["href"]
                .replace(
                    f"s3://{CATALOG_BUCKET}",
                    "",
                )
                .lstrip("/")
            )
            if not int(os.environ.get("RSPY_LOCAL_CATALOG_MODE", 0)):  # don't move files if we are in local mode
                # get the s3 asset file key by removing bucket related info (s3://temp-bucket-key)
                self.handler.delete_file_from_s3(self.temp_bucket_name, file_key)

    def clear_catalog_bucket(self, content: dict):
        """Used to clear specific files from catalog bucket."""
        if not self.handler:
            return
        for asset in content.get("assets", {}):
            # For catalog bucket, data is already store into alternate:s3:href
            file_key = content["assets"][asset]["alternate"]["s3"]["href"]
            if not int(os.environ.get("RSPY_LOCAL_CATALOG_MODE", 0)):  # don't move files if we are in local mode
                self.handler.delete_file_from_s3(CATALOG_BUCKET, file_key)

    def adapt_object_links(self, my_object: dict, user: str) -> dict:
        """adapt all the links from a collection so the user can use them correctly

        Args:
            object (dict): The collection
            user (str): The user id

        Returns:
            dict: The collection passed in parameter with adapted links
        """
        links = my_object["links"]
        for j, link in enumerate(links):
            link_parser = urlparse(link["href"])
            if "properties" in my_object:  # If my_object is an item
                new_path = add_user_prefix(link_parser.path, user, my_object["collection"], my_object["id"])
            else:  # If my_object is a collection
                new_path = add_user_prefix(link_parser.path, user, my_object["id"])
            links[j]["href"] = link_parser._replace(path=new_path).geturl()
        return my_object

    def adapt_links(self, content: dict, user: str, collection_id: str, object_name: str) -> dict:
        """adapt all the links that are outside from the collection section

        Args:
            content (dict): The response content from the middleware
            'call_next' loaded in json format.
            user (str): The user id.

        Returns:
            dict: The content passed in parameter with adapted links
        """
        links = content["links"]
        for i, link in enumerate(links):
            link_parser = urlparse(link["href"])
            new_path = add_user_prefix(link_parser.path, user, collection_id)
            links[i]["href"] = link_parser._replace(path=new_path).geturl()
        for i in range(len(content[object_name])):
            content[object_name][i] = self.adapt_object_links(content[object_name][i], user)
        return content

    async def get_item_from_collection(self, request: Request):
        """Get an item from the collection.

        Args:
            request (Request): The request object.

        Returns:
            Optional[Dict]: The item from the collection if found, else None.
        """
        try:
            item = await self.client.get_item(
                item_id=self.request_ids["item_id"],
                collection_id=f"{self.request_ids['owner_id']}_{self.request_ids['collection_id']}",
                request=request,
            )
            return item
        except NotFoundError:
            logger.exception(
                f"The element {self.request_ids['item_id']} does not \
exist in collection {self.request_ids['owner_id']}_{self.request_ids['collection_id']}",
            )
            return None
        except Exception as e:  # pylint: disable=broad-exception-caught
            logger.exception(f"Exception: {e}")
            raise HTTPException(
                detail=f"Exception when trying to get the item {item['id']} \
from the the {self.request_ids['owner_id']}_{self.request_ids['collection_id']} collection",
                status_code=HTTP_400_BAD_REQUEST,
            ) from e

    def check_s3_key(self, item: dict, asset_name: str, s3_href):
        """Check if the given S3 key exists and matches the expected path.

        Args:
            item (dict): The item containing the asset.
            asset_name (str): The name of the asset to check.
            s3_href (dict): The S3 href to check against.

        Returns:
            bool: True if the S3 key is valid and exists, otherwise False.
            NOTE: Don't mind if we have RSPY_LOCAL_CATALOG_MODE set to ON (meaning self.handler is None)

        Raises:
            HTTPException: If the handler is not available, if S3 paths cannot be retrieved,
                        if the S3 paths do not match, or if there is an error checking the key.
        """
        if not item or not self.handler:
            return False
        # update an item
        existing_asset = item["assets"].get(asset_name, None)
        if not existing_asset:
            return False

        if not self.handler:
            raise HTTPException(
                detail="Could not get the s3 handler",
                status_code=HTTP_500_INTERNAL_SERVER_ERROR,
            )
        # check if the new s3_href is the same as the existing one
        try:
            item_s3_path = existing_asset["alternate"]["s3"]["href"]
            s3_path = s3_href["s3"]["href"]
        except KeyError as exc:
            raise HTTPException(
                detail=f"Could not get s3 paths for the asset {asset_name}",
                status_code=HTTP_500_INTERNAL_SERVER_ERROR,
            ) from exc
        if item_s3_path != s3_path:
            raise HTTPException(
                detail=f"Received an updated path for asset {asset_name} of item {item['id']}. \
The existent path is {item_s3_path}, while the new one is {s3_path}. It is not accepted to change \
an already existent path",
                status_code=HTTP_400_BAD_REQUEST,
            )
        s3_key_array = s3_path.split("/")
        bucket = s3_key_array[2]
        key_path = "/".join(s3_key_array[3:])

        # check the presence of the key
        try:
            if not self.handler.check_s3_key_on_bucket(bucket, key_path):
                raise HTTPException(
                    detail=f"The key {s3_href} should exist on the bucket, but it couldn't be checked",
                    status_code=HTTP_400_BAD_REQUEST,
                )
            return True
        except RuntimeError as rte:
            raise HTTPException(
                detail=f"When checking the presence of the {s3_href} key, an error has been raised: {rte}",
                status_code=HTTP_400_BAD_REQUEST,
            ) from rte

    def update_stac_item_publication(  # pylint: disable=too-many-locals
        self,
        content: dict,
        user: str,
        request: Request,
        item: dict,
    ) -> Any:
        """Update json body of feature push to catalog"""
        if not int(os.environ.get("RSPY_LOCAL_CATALOG_MODE", 0)):  # don't move files if we are in local mode
            self.handler = S3StorageHandler(
                os.environ["S3_ACCESSKEY"],
                os.environ["S3_SECRETKEY"],
                os.environ["S3_ENDPOINT"],
                os.environ["S3_REGION"],
            )
        collection_id = content.get("collection", self.request_ids.get("collection_id", None))
        print(f"COLLECTION_ID = {collection_id}")
        if not collection_id:
            raise HTTPException(
                detail="Could not get the name of the collection!",
                status_code=HTTP_500_INTERNAL_SERVER_ERROR,
            )
        verify_existing_item(request.method, item, content.get("id", "Unknown"), f"{user}_{collection_id}")

        bucket_names = set()
        files_s3_key = []
        # 1 - update assets href
        for asset in content["assets"]:
            filename_str = content["assets"][asset]["href"]
            logger.debug(f"HTTP request add/update asset: {filename_str!r}")
            fid = filename_str.rsplit("/", maxsplit=1)[-1]
            new_href = f"https://{request.url.netloc}/catalog/\
collections/{user}:{collection_id}/items/{fid}/download/{asset}"
            content["assets"][asset].update({"href": new_href})
            # 2 - update alternate href to define catalog s3 bucket
            try:
                old_bucket_arr = filename_str.split("/")
                # Determine the temporary bucket name
                temp_bucket_name = old_bucket_arr[0] if "s3" not in old_bucket_arr[0] else old_bucket_arr[2]
                bucket_names.add(temp_bucket_name)
                # Update the S3 path to use the catalog bucket
                old_bucket_arr[2] = CATALOG_BUCKET
                s3_key = "/".join(old_bucket_arr)
                new_s3_href = {"s3": {"href": s3_key}}
                content["assets"][asset].update({"alternate": new_s3_href})
                # Check if the S3 key exists
                if not self.check_s3_key(item, asset, new_s3_href):
                    # copy the key only if it isn't already copied
                    files_s3_key.append(filename_str.replace(f"s3://{temp_bucket_name}", ""))
                elif request.method == "PUT":
                    # remove the asset from the item
                    item["assets"].pop(asset)
            except (IndexError, AttributeError, KeyError) as exc:
                raise HTTPException(detail="Invalid obs bucket!", status_code=HTTP_400_BAD_REQUEST) from exc
        # in case of the PUT request, we copy the new s3 hrefs, but delete the old ones
        # if any has changed. All the remained hrefs (the existent ones are removed from item in check_s3_key) have to
        # be deleted now from the s3. If a PATCH request is received (not yet implemented), do not delete anything
        if self.handler and request.method == "PUT":
            for asset in item["assets"]:
                try:
                    key_array = item["assets"][asset]["alternate"]["s3"]["href"].split("/")
                    self.handler.delete_file_from_s3(key_array[2], "/".join(key_array[3:]))
                except KeyError as exc:
                    raise HTTPException(
                        detail=f"Key error for item asset {asset}!",
                        status_code=HTTP_400_BAD_REQUEST,
                    ) from exc
                except RuntimeError as rte:
                    logger.exception(
                        f"Failed to delete key {'/'.join(key_array)} \
from s3 bucket  Reason: {rte}. The process will continue though !",
                    )

        # There should be a single temp bucket name
        if not bucket_names:
            raise HTTPException(detail="Assets are missing from the request", status_code=HTTP_400_BAD_REQUEST)
        if len(bucket_names) > 1:
            raise HTTPException(
                detail=f"A single s3 bucket should be used in the assets: {bucket_names!r}",
                status_code=HTTP_400_BAD_REQUEST,
            )
        self.temp_bucket_name = bucket_names.pop()
        err_message = f"Failed to transfer file(s) from '{self.temp_bucket_name}' bucket to \
'{CATALOG_BUCKET}' catalog bucket!"
        # 3 - include new stac extension if not present

        new_stac_extension = "https://stac-extensions.github.io/alternate-assets/v1.1.0/schema.json"
        if new_stac_extension not in content["stac_extensions"]:
            content["stac_extensions"].append(new_stac_extension)
        # 4 bucket movement
        try:
            if self.handler:  # don't move files if we are in local mode
                config = TransferFromS3ToS3Config(
                    files_s3_key,
                    self.temp_bucket_name,
                    CATALOG_BUCKET,
                    copy_only=True,
                    max_retries=3,
                )

                failed_files = self.handler.transfer_from_s3_to_s3(config)

                if failed_files:
                    raise HTTPException(
                        detail=f"{err_message} {failed_files}",
                        status_code=HTTP_400_BAD_REQUEST,
                    )
        except KeyError as kerr:
            raise HTTPException(
                detail=f"{err_message} Could not find S3 credentials.",
                status_code=HTTP_400_BAD_REQUEST,
            ) from kerr
        except RuntimeError as rte:
            raise HTTPException(detail=f"{err_message} Reason: {rte}", status_code=HTTP_400_BAD_REQUEST) from rte

        # 5 - add owner data
        content["properties"].update({"owner": user})
        content.update({"collection": f"{user}_{collection_id}"})
        return content

    def generate_presigned_url(self, content, path):
        """This function is used to generate a time-limited download url"""
        # Assume that pgstac already selected the correct asset id
        # just check type, generate and return url
        asset_id = path.split("/")[-1]
        s3_path = (
            content["assets"][asset_id]["alternate"]["s3"]["href"]
            .replace(
                f"s3://{CATALOG_BUCKET}",
                "",
            )
            .lstrip("/")
        )
        try:
            handler = S3StorageHandler(
                os.environ["S3_ACCESSKEY"],
                os.environ["S3_SECRETKEY"],
                os.environ["S3_ENDPOINT"],
                os.environ["S3_REGION"],
            )
            response = handler.s3_client.generate_presigned_url(
                "get_object",
                Params={"Bucket": CATALOG_BUCKET, "Key": s3_path},
                ExpiresIn=PRESIGNED_URL_EXPIRATION_TIME,
            )
        except KeyError:
            return "Could not find s3 credentials", HTTP_400_BAD_REQUEST
        except botocore.exceptions.ClientError:
            return "Could not generate presigned url", HTTP_400_BAD_REQUEST
        return response, HTTP_302_FOUND

    def find_owner_id(self, ecql_ast: Node) -> str:
        """Browse an abstract syntax tree (AST) to find the owner_id.
        Then return it.

        Args:
            ecql_ast (_type_): The AST

        Returns:
            str: The owner_id
        """
        res = ""
        if hasattr(ecql_ast, "lhs"):
            if isinstance(ecql_ast.lhs, Attribute) and ecql_ast.lhs.name == "owner":
                if isinstance(ecql_ast, Like):
                    res = ecql_ast.pattern
                elif isinstance(ecql_ast, Equal):
                    res = ecql_ast.rhs
            elif left := self.find_owner_id(ecql_ast.lhs):
                res = left
            elif right := self.find_owner_id(ecql_ast.rhs):
                res = right
        return res

    async def collection_exists(self, request: Request, collection_id: str) -> bool:
        """Check if the collection exists.

        Returns:
            bool: True if the collection exists, False otherwise
        """
        try:
            await self.client.get_collection(collection_id, request)
            return True
        except Exception as e:  # pylint: disable=broad-exception-caught
            logger.error("Collection %s not found: %s", collection_id, e)
            return False

    async def manage_search_request(  # pylint: disable=too-many-branches
        self,
        request: Request,
    ) -> Request | JSONResponse:
        """find the user in the filter parameter and add it to the
        collection name.

        Args:
            request Request: the client request.

        Returns:
            Request: the new request with the collection name updated.
        """
        auth_roles = []
        user_login = ""
        owner_id = ""
        collection_id = ""
        if common_settings.CLUSTER_MODE:  # Get the list of access and the user_login calling the endpoint.
            auth_roles = request.state.auth_roles
            user_login = request.state.user_login
        if request.method == "POST":  # POST method.
            content = await request.json()
            if (
                "filter-lang" not in content and "filter" in content
            ):  # If not specified, the default value of filter_lang in a post method is cql2-json.
                filter_lang = {"filter-lang": "cql2-json"}
                stac_filter = {}
                stac_filter["filter"] = content.pop("filter")
                content = {
                    **content,
                    **filter_lang,
                    **stac_filter,
                }  # The "filter_lang" field has to be placed BEFORE the filter.
            if self.request_ids["collection_id"]:  # /catalog/collections/{owner_id}:{collection_id}/search ENDPOINT.
                owner_id = (
                    user_login if not self.request_ids["owner_id"] else self.request_ids["owner_id"]
                )  # Implicit owner_id.
                collection_id = self.request_ids["collection_id"]
                if not owner_id:  # We don't have owner_id in local mode --> error.
                    detail = {"error": "Owner Id can't be implicit in local mode"}
                    return JSONResponse(content=detail, status_code=HTTP_401_UNAUTHORIZED)
                request = search_endpoint_in_collection_post(content, request, owner_id, collection_id)
            elif "filter" in content and "collections" in content:  # /catalo/search ENDPOINT.
                owner_id, collection_id, request = search_endpoint_post(content=content, request=request)
            if (
                not owner_id or not collection_id
            ):  # TODO find a solution to get authorisations in this case for next stories
                return request
        else:  # GET method.
            query = parse_qs(request.url.query)
            if self.request_ids["collection_id"]:  # /catalog/collections/{owner_id}:{collection_id}/search ENDPOINT.
                owner_id = (
                    user_login if not self.request_ids["owner_id"] else self.request_ids["owner_id"]
                )  # Implicit owner_id.
                collection_id = self.request_ids["collection_id"]
                request = search_endpoint_in_collection_get(query, request, owner_id, collection_id)
            elif "filter" in query and "collections" in query:  # /catalog/search ENDPOINT.
                owner_id, collection_id, request = search_endpoint_get(query=query, request=request)
            if (
                not owner_id or not collection_id
            ):  # TODO find a solution to get authorisations in this case for next stories
                return request
        if (  # If we are in cluster mode and the user_login is not authorized
            # to put/post returns a HTTP_401_UNAUTHORIZED status.
            common_settings.CLUSTER_MODE
            and not get_authorisation(
                collection_id,
                auth_roles,
                "read",
                owner_id,
                user_login,
            )
        ):
            detail = {"error": "Unauthorized access."}
            return JSONResponse(content=detail, status_code=HTTP_401_UNAUTHORIZED)
        if not await self.collection_exists(request, f"{owner_id}_{collection_id}"):
            detail = {"error": f"Collection {collection_id} not found."}
            return JSONResponse(content=detail, status_code=HTTP_404_NOT_FOUND)
        return request

    async def manage_search_response(self, request: Request, response: StreamingResponse) -> Response:
        """The '/catalog/search' endpoint doesn't give the information of the owner_id and collection_id.
        to get these values, this function try to search them into the search query. If successful,
        updates the response content by removing the owner_id from the collection_id and adapt all links.
        If not successful, does nothing and return the response.

        Args:
            response (StreamingResponse): The response from the rs server.
            request (Request): The request from the client.

        Returns:
            Response: The updated response.
        """
        filters: Optional[Node] = None
        owner_id, collection_id = "", ""
        if request.method == "GET":
            query = parse_qs(request.url.query)
            if "filter" in query:
                qs_filter = query["filter"][0]
                filters = parse_ecql(qs_filter)
        elif request.method == "POST":
            query = await request.json()
            if "filter" in query:
                qs_filter_json = query["filter"]
                filters = parse_cql2_json(qs_filter_json)
        owner_id = self.find_owner_id(filters)
        if "collections" in query:
            collection_id = query["collections"][0].removeprefix(owner_id)

        body = [chunk async for chunk in response.body_iterator]
        content = json.loads(b"".join(map(lambda x: x if isinstance(x, bytes) else x.encode(), body)).decode())
        content = self.remove_user_from_objects(content, owner_id, "features")
        content = self.adapt_links(content, owner_id, collection_id, "features")

        # Add the stac authentication extension
        self.add_authentication_extension(content)

        return JSONResponse(content, status_code=response.status_code)

    async def manage_put_post_request(  # pylint: disable=too-many-branches
        self,
        request: Request,
    ) -> Request | JSONResponse:
        """Adapt the request body for the STAC endpoint.

        Args:
            request (Request): The Client request to be updated.

        Returns:
            Request: The request updated.
        """
        user_login = ""
        auth_roles = []
        if common_settings.CLUSTER_MODE:  # Get the list of access and the user_login calling the endpoint.
            auth_roles = request.state.auth_roles
            user_login = request.state.user_login
        try:
            user = self.request_ids["owner_id"]
            content = await request.json()
            if (  # If we are in cluster mode and the user_login is not authorized
                # to put/post returns a HTTP_401_UNAUTHORIZED status.
                common_settings.CLUSTER_MODE
                and not get_authorisation(
                    self.request_ids["collection_id"],
                    auth_roles,
                    "write",
                    self.request_ids["owner_id"],
                    user_login,
                )
            ):
                detail = {"error": "Unauthorized access."}
                return JSONResponse(content=detail, status_code=HTTP_401_UNAUTHORIZED)

            if (
                request.scope["path"] == "/collections"  # POST collection
                or request.scope["path"] == f"/collections/{user}_{self.request_ids['collection_id']}"  # PUT collection
            ):
                # Manage a collection creation. The apikey user should be the same as the owner
                # field in the body request. In other words, an apikey user cannot create a
                # collection owned by another user.
                # We don't care for local mode, any user may create / delete collection owned by another user
                if common_settings.CLUSTER_MODE and user != user_login:
                    detail = {
                        "error": f"The '{user_login}' user cannot create a \
collection owned by the '{user}' user. Additionally, modifying the 'owner' field is not permitted also.",
                    }
                    logger.error(detail["error"])
                    return JSONResponse(content=detail, status_code=HTTP_401_UNAUTHORIZED)
                content["id"] = f"{user}_{content['id']}"
                if not content.get("owner"):
                    content["owner"] = user
                # TODO update the links also?
            # The following section handles the request to create/update an item
            elif "items" in request.scope["path"]:
                # try to get the item if it is already part from the collection
                item = await self.get_item_from_collection(request)
                content = self.update_stac_item_publication(content, user, request, item)
                if content:
                    if request.method == "POST":
                        content = timestamps_extension.set_updated_expires_timestamp(content, "creation")
                        content = timestamps_extension.set_updated_expires_timestamp(content, "insertion")
                    else:  # PUT
                        published = expires = ""
                        if item and item.get("properties"):
                            published = item["properties"].get("published", "")
                            expires = item["properties"].get("expires", "")
                        if not published and not expires:
                            detail = {"error": f"Item {content['id']} not found."}
                            return JSONResponse(content=detail, status_code=HTTP_400_BAD_REQUEST)
                        content = timestamps_extension.set_updated_expires_timestamp(
                            content,
                            "update",
                            original_published=published,
                            original_expires=expires,
                        )
                if hasattr(content, "status_code"):
                    return content

            # update request body (better find the function that updates the body maybe?)c
            request._body = json.dumps(content).encode("utf-8")  # pylint: disable=protected-access

            return request  # pylint: disable=protected-access
        except KeyError as kerr_msg:
            raise HTTPException(
                detail=f"Missing key in request body! {kerr_msg}",
                status_code=HTTP_400_BAD_REQUEST,
            ) from kerr_msg

    def manage_all_collections(self, collections: dict, auth_roles: list, user_login: str) -> list[dict]:
        """Return the list of all collections accessible by the user calling it.

        Args:
            collections (dict): List of all collections.
            auth_roles (list): List of roles of the api-key.
            user_login (str): The api-key owner.

        Returns:
            dict: The list of all collections accessible by the user.
        """
        catalog_read_right_pattern = (
            r"rs_catalog_(?P<owner_id>.*(?=:)):(?P<collection_id>.+)_(?P<right_type>read|write|download)(?=$)"
        )
        accessible_collections = []

        # Filter roles for read access
        read_roles = [role for role in auth_roles if re.match(catalog_read_right_pattern, role)]

        for role in read_roles:
            if match := re.match(catalog_read_right_pattern, role):
                groups = match.groupdict()
                if groups["right_type"] == "read":
                    owner_id = groups["owner_id"]
                    collection_id = groups["collection_id"]
                    accessible_collections.extend(
                        filter_collections(
                            collections,
                            owner_id if collection_id == "*" else f"{owner_id}_{collection_id}",
                        ),
                    )

        accessible_collections.extend(filter_collections(collections, user_login))
        return accessible_collections

    def get_collection_id(self, collection: dict[str, str], size_owner_id: int) -> str:
        """get the collection id with explicit typing

        Args:
            collection (dict[str, str]): The collection.
            size_owner_id (int): The size of owner id.

        Returns:
            str: the collection id.
        """
        return collection["id"][size_owner_id:]

    def update_links_for_all_collections(self, collections: list[dict]) -> list[dict]:
        """Update the links for the endpoint /catalog/collections.

        Args:
            collections (list[dict]): all the collections to be updated.

        Returns:
            list[dict]: all the collections after the links updated.
        """
        for collection in collections:
            owner_id = collection["owner"]
            size_owner_id = int(
                len(owner_id) + 1,
            )  # example: if collection['id']=='toto_S1_L1' then size_owner_id==len('toto_')==len('toto')+1.
            collection_id = self.get_collection_id(collection, size_owner_id)
            # example: if collection['id']=='toto_S1_L1' then collection_id=='S1_L1'.
            for link in collection["links"]:
                link_parser = urlparse(link["href"])
                new_path = add_user_prefix(link_parser.path, owner_id, collection_id)
                link["href"] = link_parser._replace(path=new_path).geturl()
        return collections

    def update_stac_catalog_metadata(self, metadata: dict):
        """Update the metadata fields from a catalog

        Args:
            metadata (dict): The metadata that has to be updated. The fields id, title,
                            description and stac_version are to be updated, by using the env vars which have
                            to be set before starting the app/pod. The existing values are used if
                            the env vars are not found
        """
        if metadata.get("type") == "Catalog":
            for key in ["id", "title", "description", "stac_version"]:
                if key in metadata:
                    metadata[key] = os.environ.get(f"CATALOG_METADATA_{key.upper()}", metadata[key])

    async def manage_get_response(  # pylint: disable=too-many-locals, too-many-branches, too-many-statements
        self,
        request: Request,
        response: StreamingResponse,
    ) -> Response | JSONResponse:
        """Remove the user name from obects and adapt all links.

        Args:
            request (Request): The client request.
            response (Response | StreamingResponse): The response from the rs-catalog.
        Returns:
            Response: The response updated.
        """
        user = self.request_ids["owner_id"]
        body = [chunk async for chunk in response.body_iterator]
        content = json.loads(b"".join(map(lambda x: x if isinstance(x, bytes) else x.encode(), body)).decode())
        self.update_stac_catalog_metadata(content)
        auth_roles = []
        user_login = ""

        if common_settings.CLUSTER_MODE:  # Get the list of access and the user_login calling the endpoint.
            auth_roles = request.state.auth_roles
            user_login = request.state.user_login
        if request.scope["path"] == "/":
            if common_settings.CLUSTER_MODE:  # /catalog
                content = manage_landing_page(auth_roles, user_login, content)
                if hasattr(content, "status_code"):  # Unauthorized
                    return content
            # Manage local landing page of the catalog
            regex_catalog = r"/collections/(?P<owner_id>.+?)_(?P<collection_id>.*)"
            for link in content["links"]:
                link_parser = urlparse(link["href"])

                if match := re.match(regex_catalog, link_parser.path):
                    groups = match.groupdict()
                    new_path = add_user_prefix(link_parser.path, groups["owner_id"], groups["collection_id"])
                    link["href"] = link_parser._replace(path=new_path).geturl()
            url = request.url._url  # pylint: disable=protected-access
            url = url[: len(url) - len(request.url.path)]
            content = add_prefix_link_landing_page(content, url)
        elif request.scope["path"] == "/collections":  # /catalog/owner_id/collections
            if user:
                content["collections"] = filter_collections(content["collections"], user)
                content = self.remove_user_from_objects(content, user, "collections")
                content = self.adapt_links(
                    content,
                    user,
                    self.request_ids["collection_id"],
                    "collections",
                )
            else:
                content["collections"] = self.manage_all_collections(
                    content["collections"],
                    auth_roles,
                    user_login,
                )
                content["collections"] = self.update_links_for_all_collections(content["collections"])
                self_parser = urlparse(content["links"][2]["href"])
                content["links"][0]["href"] += "catalog/"
                content["links"][1]["href"] += "catalog/"
                content["links"][2]["href"] = self_parser._replace(path="/catalog/collections").geturl()

        elif (  # If we are in cluster mode and the user_login is not authorized
            # to this endpoint returns a HTTP_401_UNAUTHORIZED status.
            common_settings.CLUSTER_MODE
            and self.request_ids["collection_id"]
            and self.request_ids["owner_id"]
            and not get_authorisation(
                self.request_ids["collection_id"],
                auth_roles,
                "read",
                self.request_ids["owner_id"],
                user_login,
            )
        ):
            detail = {"error": "Unauthorized access."}
            return JSONResponse(content=detail, status_code=HTTP_401_UNAUTHORIZED)
        elif (
            "/collections" in request.scope["path"] and "items" not in request.scope["path"]
        ):  # /catalog/collections/owner_id:collection_id
            content = remove_user_from_collection(content, user)
            content = self.adapt_object_links(content, user)
        elif (
            "items" in request.scope["path"] and not self.request_ids["item_id"]
        ):  # /catalog/owner_id/collections/collection_id/items
            content = self.remove_user_from_objects(content, user, "features")
            content = self.adapt_links(
                content,
                user,
                self.request_ids["collection_id"],
                "features",
            )
        elif request.scope["path"] == "/search":
            pass
        elif self.request_ids["item_id"]:  # /catalog/owner_id/collections/collection_id/items/item_id
            content = remove_user_from_feature(content, user)
            content = self.adapt_object_links(content, user)

        # Add the stac authentication extension
        self.add_authentication_extension(content)

        return JSONResponse(content, status_code=response.status_code)

    async def manage_download_response(self, request: Request, response: StreamingResponse) -> Response:
        """
        Manage download response and handle requests that should generate a presigned URL.

        Args:
            request (starlette.requests.Request): The request object.
            response (starlette.responses.StreamingResponse): The response object received.

        Returns:
            JSONResponse: Returns a JSONResponse object containing either the presigned URL or
            the response content with the appropriate status code.

        """
        user_login = ""
        auth_roles = []
        if common_settings.CLUSTER_MODE:  # Get the list of access and the user_login calling the endpoint.
            auth_roles = request.state.auth_roles
            user_login = request.state.user_login
        if (  # If we are in cluster mode and the user_login is not authorized
            # to this endpoint returns a HTTP_401_UNAUTHORIZED status.
            common_settings.CLUSTER_MODE
            and self.request_ids["collection_id"]
            and self.request_ids["owner_id"]
            and not get_authorisation(
                self.request_ids["collection_id"],
                auth_roles,
                "download",
                self.request_ids["owner_id"],
                user_login,
            )
        ):
            detail = {"error": "Unauthorized access."}
            return JSONResponse(content=detail, status_code=HTTP_401_UNAUTHORIZED)
        body = [chunk async for chunk in response.body_iterator]
        content = json.loads(b"".join(body).decode())  # type:ignore
        if content.get("code", True) != "NotFoundError":
            # Only generate presigned url if the item is found
            content, code = self.generate_presigned_url(content, request.url.path)
            if code == HTTP_302_FOUND:
                return RedirectResponse(url=content, status_code=code)
            return JSONResponse(content, status_code=code)
        return JSONResponse(content, status_code=response.status_code)

    async def manage_put_post_response(self, request: Request, response: StreamingResponse):
        """
        Manage put or post responses.

        Args:
            response (starlette.responses.StreamingResponse): The response object received.

        Returns:
            JSONResponse: Returns a JSONResponse object containing the response content
            with the appropriate status code.

        Raises:
            HTTPException: If there is an error while clearing the temporary bucket,
            raises an HTTPException with a status code of 400 and detailed information.
            If there is a generic exception, raises an HTTPException with a status code
            of 400 and a generic bad request detail.

        """
        try:
            user = self.request_ids["owner_id"]
            body = [chunk async for chunk in response.body_iterator]
            response_content = json.loads(b"".join(body).decode())  # type: ignore
            if request.scope["path"] == "/collections":
                response_content = remove_user_from_collection(response_content, user)
                response_content = self.adapt_object_links(response_content, user)
            elif (
                request.scope["path"]
                == f"/collections/{user}_{self.request_ids['collection_id']}/items/{self.request_ids['item_id']}"
            ):
                response_content = remove_user_from_feature(response_content, user)
                response_content = self.adapt_object_links(response_content, user)
            self.clear_temp_bucket(response_content)
        except RuntimeError as exc:
            return JSONResponse(content=f"Failed to clean temporary bucket: {exc}", status_code=HTTP_400_BAD_REQUEST)
        except Exception as exc:  # pylint: disable=broad-except
            JSONResponse(content=f"Bad request: {exc}", status_code=HTTP_400_BAD_REQUEST)
        return JSONResponse(response_content, status_code=response.status_code)

    async def manage_delete_response(self, response: StreamingResponse, user: str) -> Response:
        """Change the name of the deleted collection by removing owner_id.

        Args:

            response (StreamingResponse): The client response.
            user (str): The owner id.

        Returns:
            JSONResponse: The new response with the updated collection name.
        """
        body = [chunk async for chunk in response.body_iterator]
        response_content = json.loads(b"".join(body).decode())  # type:ignore
        if "deleted collection" in response_content:
            response_content["deleted collection"] = response_content["deleted collection"].removeprefix(f"{user}_")
        return JSONResponse(response_content)

    def manage_delete_request(self, request: Request):
        """Check if the deletion is allowed.

        Args:
            request (Request): The client request.

        Raises:
            HTTPException: If the user is not authenticated.

        Returns:
            bool: Return True if the deletion is allowed, False otherwise.
        """
        user_login = getpass.getuser()
        auth_roles = []
        if common_settings.CLUSTER_MODE:  # Get the list of access and the user_login calling the endpoint.
            auth_roles = request.state.auth_roles
            user_login = request.state.user_login
        if (  # If we are in cluster mode and the user_login is not authorized
            # to this endpoint returns a HTTP_401_UNAUTHORIZED status.
            common_settings.CLUSTER_MODE
            and self.request_ids["collection_id"]
            and self.request_ids["owner_id"]
            and not get_authorisation(
                self.request_ids["collection_id"],
                auth_roles,
                "write",
                self.request_ids["owner_id"],
                user_login,
            )
        ):
            return False
        # we don't care for local mode, any user may create / delete collection owned by another user
        if common_settings.CLUSTER_MODE and self.request_ids["owner_id"] != user_login:
            # Manage a collection deletion. The apikey user (or local user if in local mode)
            # should be the same as the owner field in the body request. In other words, the
            # apikey user cannot delete a collection owned by another user
            logger.error(
                f"The '{user_login}' user cannot delete a \
collection or an item from a collection owned by the '{self.request_ids['owner_id']}' user",
            )
            return False
        return True

    async def retrieve_timestamp(self, request: Request) -> tuple[str, str]:
        """This function will retrieve the published and expires fields in the item
        we want to update to keep them unchanged.

        Args:
            request (Request): The initial request that is a put item.

        Returns:
            tuple[str, str]: published field, expires field.
        """

        try:
            item = await self.client.get_item(
                item_id=self.request_ids["item_id"],
                collection_id=f"{self.request_ids['owner_id']}_{self.request_ids['collection_id']}",
                request=request,
            )
            return (item["properties"]["published"], item["properties"]["expires"])
        except Exception:  # pylint: disable=broad-exception-caught
            return ("", "")

    async def dispatch(self, request, call_next):  # pylint: disable=too-many-branches, too-many-return-statements
        """Redirect the user catalog specific endpoint and adapt the response content."""
        request_body = None if request.method not in ["POST", "PUT"] else await request.json()
        # Get the the user_login calling the endpoint. If this is not set (the authentication.apikey_security function
        # is not called), the local user shall be used (later on, in rereoute_url)
        # The common_settings.CLUSTER_MODE may not be used because for some endpoints like /api
        # the apikey_security is not called even if common_settings.CLUSTER_MODE is True. Thus, the presence of
        # user_login has to be checked instead
        try:
            user_login = request.state.user_login
        except (NameError, AttributeError):
            # The current running user (if in local mode) will be used if needed in rerouting
            user_login = None
        logger.debug(
            f"Received {request.method} user_login is '{user_login}' url request.url.path = {request.url.path}",
        )
        request.scope["path"], self.request_ids = reroute_url(request.url.path, request.method, user_login)
        if not request.scope["path"]:  # Invalid endpoint
            return JSONResponse(content="Invalid endpoint.", status_code=HTTP_400_BAD_REQUEST)
        logger.debug(f"reroute_url formating: path = {request.scope['path']} | requests_ids = {self.request_ids}")
        # Overwrite user and collection id with the ones provided in the request body
        # This is available in POST/PUT/PATCH methods only
        if request_body:
            self.request_ids["owner_id"] = self.request_ids.get("owner_id") or request_body.get("owner")
            # received a POST/PUT/PATCH for a STAC item or
            # a STAC collection is created
            if not self.request_ids["collection_id"]:
                self.request_ids["collection_id"] = request_body.get("collection") or request_body.get("id")
            if not self.request_ids["item_id"] and request_body.get("type") == "Feature":
                self.request_ids["item_id"] = request_body.get("id", None)

        if "/health" in request.scope["path"]:
            # return true if up and running
            return JSONResponse(content="Healthy", status_code=HTTP_200_OK)
        # Handle requests
        if request.scope["path"] == "/search":
            # URL: GET: '/catalog/search'
            request = await self.manage_search_request(request)
            if hasattr(request, "status_code"):  # Unauthorized
                return request
        elif request.method in {"POST", "PUT"} and self.request_ids["owner_id"]:
            # URL: POST / PUT: '/catalog/collections/{USER}:{COLLECTION}'
            # or '/catalog/collections/{USER}:{COLLECTION}/items'
            request = await self.manage_put_post_request(request)
            if hasattr(request, "status_code"):  # Unauthorized
                return request
        elif request.method in ["POST", "PUT"] and not self.request_ids["owner_id"]:
            return JSONResponse(content="Invalid body.", status_code=HTTP_400_BAD_REQUEST)
        elif request.method == "DELETE":
            if not self.manage_delete_request(request):
                return JSONResponse(content="Deletion not allowed.", status_code=HTTP_401_UNAUTHORIZED)

        response = await call_next(request)

        # Don't forward responses that fail
        if response.status_code != 200:
            if response is None:
                return None

            # Read the body. WARNING: after this, the body cannot be read a second time.
            body = [chunk async for chunk in response.body_iterator]
            response_content = json.loads(b"".join(body).decode())  # type:ignore
            self.clear_catalog_bucket(response_content)

            # Return a regular JSON response instead of StreamingResponse because the body cannot be read again.
            return JSONResponse(status_code=response.status_code, content=response_content)

        # Handle responses
        if request.scope["path"] == "/search":
            # GET: '/catalog/search'
            response = await self.manage_search_response(request, response)
        elif request.method == "GET" and "download" in request.url.path:
            # URL: GET: '/catalog/collections/{USER}:{COLLECTION}/items/{FEATURE_ID}/download/{ASSET_TYPE}
            response = await self.manage_download_response(request, response)
        elif request.method == "GET" and (
            self.request_ids["owner_id"] or request.scope["path"] in ["/", "/collections", "/queryables"]
        ):
            # URL: GET: '/catalog/collections/{USER}:{COLLECTION}'
            # URL: GET: '/catalog/'
            # URL: GET: '/catalog/collections
            response = await self.manage_get_response(request, response)
        elif request.method in ["POST", "PUT"] and self.request_ids["owner_id"]:
            # URL: POST / PUT: '/catalog/collections/{USER}:{COLLECTION}'
            # or '/catalog/collections/{USER}:{COLLECTION}/items'
            response = await self.manage_put_post_response(request, response)
        elif request.method == "DELETE" and self.request_ids["owner_id"]:
            response = await self.manage_delete_response(response, self.request_ids["owner_id"])

        return response

    def add_authentication_extension(self, content: dict):
        """Add the stac authentication extension, see: https://github.com/stac-extensions/authentication"""

        # Only on cluster mode
        if not common_settings.CLUSTER_MODE:
            return

        # Add the STAC extension at the root
        extensions = content.setdefault("stac_extensions", [])
        url = "https://stac-extensions.github.io/authentication/v1.1.0/schema.json"
        if url not in extensions:
            extensions.append(url)

        # Add the authentication schemes under the root or "properties" (for the items)
        parent = content
        if content.get("type") == "Feature":
            parent = content.setdefault("properties", {})
        parent.setdefault("auth:schemes", {})["apikey"] = {
            "type": "apiKey",
            "description": f"API key generated using {os.environ['RSPY_UAC_HOMEPAGE']}"  # link to /docs
            # add anchor to the "new api key" endpoint
            "#/Manage%20API%20keys/get_new_api_key_auth_api_key_new_get",
            "name": "x-api-key",
            "in": "header",
        }

        # Add the authentication reference to each link and asset
        for link_or_asset in content.get("links", []) + list(content.get("assets", {}).values()):
            link_or_asset["auth:refs"] = ["apikey"]
        # Add the extension to the response root and to nested collections, items, ...
        # Do recursive calls to all nested fields, if defined
        for nested_field in ["collections", "features"]:
            for nested_content in content.get(nested_field, []):
                self.add_authentication_extension(nested_content)<|MERGE_RESOLUTION|>--- conflicted
+++ resolved
@@ -75,11 +75,8 @@
     HTTP_302_FOUND,
     HTTP_400_BAD_REQUEST,
     HTTP_401_UNAUTHORIZED,
-<<<<<<< HEAD
+    HTTP_404_NOT_FOUND,
     HTTP_500_INTERNAL_SERVER_ERROR,
-=======
-    HTTP_404_NOT_FOUND,
->>>>>>> 6a67571f
 )
 
 PRESIGNED_URL_EXPIRATION_TIME = int(os.environ.get("RSPY_PRESIGNED_URL_EXPIRATION_TIME", "1800"))  # 30 minutes
