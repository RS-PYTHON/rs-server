--- conflicted
+++ resolved
@@ -15,11 +15,7 @@
 
 import json
 import os
-<<<<<<< HEAD
-import pathlib
 import re
-=======
->>>>>>> a4b216f1
 from typing import Any
 from urllib.parse import parse_qs, urlencode, urlparse
 
