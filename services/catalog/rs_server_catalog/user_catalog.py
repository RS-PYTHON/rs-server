"""A BaseHTTPMiddleware to handle the user multi catalog.

The stac-fastapi software doesn't handle multi catalog.
In the rs-server we need to handle user-based catalogs.

The rs-server uses only one catalog but the collections are prefixed by the user name.
The middleware is used to hide this mechanism.

The middleware:
* redirect the user-specific request to the common stac api endpoint
* modifies the request to add the user prefix in the collection name
* modifies the response to remove the user prefix in the collection name
* modifies the response to update the links.
"""

import json
import os
import pathlib
from typing import Any
from urllib.parse import parse_qs, urlencode, urlparse

import botocore
import starlette
from pygeofilter.ast import Attribute, Equal, Like, Node
from pygeofilter.parsers.ecql import parse as parse_ecql
from rs_server_catalog.user_handler import (
    add_user_prefix,
    filter_collections,
    get_ids,
    remove_user_from_collection,
    remove_user_from_feature,
    remove_user_prefix,
)
from rs_server_common.s3_storage_handler.s3_storage_handler import (
    S3StorageHandler,
    TransferFromS3ToS3Config,
)
from starlette.middleware.base import BaseHTTPMiddleware, StreamingResponse
from starlette.requests import Request
from starlette.responses import JSONResponse, Response

PRESIGNED_URL_EXPIRATION_TIME = 1800  # 30 minutes
bucket_info_path = pathlib.Path(__file__).parent / "config" / "buckets.json"

with open(bucket_info_path, encoding="utf-8") as bucket_info_file:
    bucket_info = json.loads(bucket_info_file.read())


def clear_temp_bucket(handler, content: dict):
    """Used to clear specific files from temporary bucket."""
    if not handler:
        return
    for asset in content["assets"]:
        # Iterate through all assets and delete them from the temp bucket.
        file_key = content["assets"][asset]["alternate"]["s3"]["href"].replace(
            bucket_info["catalog-bucket"]["S3_ENDPOINT"],
            "",
        )
        # get the s3 asset file key by removing bucket related info (s3://temp-bucket-key)
        handler.delete_file_from_s3(bucket_info["temp-bucket"]["name"], file_key)


def clear_catalog_bucket(handler, content: dict):
    """Used to clear specific files from catalog bucket."""
    if not handler:
        return
    for asset in content["assets"]:
        # For catalog bucket, data is already store into alternate:s3:href
        file_key = content["assets"][asset]["alternate"]["s3"]["href"]
        handler.delete_file_from_s3(bucket_info["catalog-bucket"]["name"], file_key)


class UserCatalogMiddleware(BaseHTTPMiddleware):
    """The user catalog middleware."""

    def remove_user_from_objects(self, content: dict, user: str, object_name: str) -> dict:
        """Remove the user id from the object.

        Args:
            content (dict): The response content from the middleware
            'call_next' loaded in json format.
            user (str): The user id to remove.
            object_name (str): Precise the object type in the content.
            It can be collections or features.

        Returns:
            dict: The content with the user id removed.
        """
        objects = content[object_name]
        nb_objects = len(objects)
        for i in range(nb_objects):
            if object_name == "collections":
                objects[i] = remove_user_from_collection(objects[i], user)
            else:
                objects[i] = remove_user_from_feature(objects[i], user)
        return content

    def adapt_object_links(self, my_object: dict, user: str) -> dict:
        """adapt all the links from a collection so the user can use them correctly

        Args:
            object (dict): The collection
            user (str): The user id

        Returns:
            dict: The collection passed in parameter with adapted links
        """
        links = my_object["links"]
        for j, link in enumerate(links):
            link_parser = urlparse(link["href"])
            new_path = add_user_prefix(link_parser.path, user, my_object["id"])
            links[j]["href"] = link_parser._replace(path=new_path).geturl()
        return my_object

    def adapt_links(self, content: dict, user: str, collection_id: str, object_name: str) -> dict:
        """adapt all the links that are outside from the collection section

        Args:
            content (dict): The response content from the middleware
            'call_next' loaded in json format.
            user (str): The user id.

        Returns:
            dict: The content passed in parameter with adapted links
        """
        links = content["links"]
        for i, link in enumerate(links):
            link_parser = urlparse(link["href"])
            new_path = add_user_prefix(link_parser.path, user, collection_id)
            links[i]["href"] = link_parser._replace(path=new_path).geturl()
        for i in range(len(content[object_name])):
            content[object_name][i] = self.adapt_object_links(content[object_name][i], user)
        return content

    @staticmethod
    def update_stac_item_publication(content: dict, user: str) -> Any:  # pylint: disable=too-many-locals
        """Update json body of feature push to catalog"""
        files_s3_key = []
        # 1 - update assets href
        for asset in content["assets"]:
            filename_str = content["assets"][asset]["href"]
            fid = filename_str.rsplit("/", maxsplit=1)[-1]
            new_href = (
                f'https://rs-server/catalog/{user}/collections/{content["collection"]}/items/{fid}/download/{asset}'
            )
            content["assets"][asset].update({"href": new_href})
            # 2 - update alternate href to define catalog s3 bucket
            try:
                old_bucket_arr = filename_str.split("/")
                old_bucket_arr[2] = bucket_info["catalog-bucket"]["name"]
                s3_key = "/".join(old_bucket_arr)
                new_s3_href = {"s3": {"href": s3_key}}
                content["assets"][asset].update({"alternate": new_s3_href})
                files_s3_key.append(filename_str.replace(bucket_info["temp-bucket"]["S3_ENDPOINT"], ""))
            except (IndexError, AttributeError, KeyError):
                return JSONResponse("Invalid obs bucket!", status_code=400), None
        # 3 - include new stac extension if not present

        new_stac_extension = "https://stac-extensions.github.io/alternate-assets/v1.1.0/schema.json"
        if new_stac_extension not in content["stac_extensions"]:
            content["stac_extensions"].append(new_stac_extension)
        # 4 tdb, bucket movement
        handler = None
        try:
            # try with env, but maybe read from json file?
            handler = S3StorageHandler(
                os.environ["S3_ACCESSKEY"],
                os.environ["S3_SECRETKEY"],
                os.environ["S3_ENDPOINT"],
                os.environ["S3_REGION"],
            )
            config = TransferFromS3ToS3Config(
                files_s3_key,
                bucket_info["temp-bucket"]["name"],
                bucket_info["catalog-bucket"]["name"],
                copy_only=True,
                max_retries=3,
            )
            failed_files = handler.transfer_from_s3_to_s3(config)
            if failed_files:
                return JSONResponse(f"Could not transfer files to catalog bucket: {failed_files}", status_code=500)

        except KeyError:
            pass
            # JSONResponse("Could not find S3 credentials", status_code=500)
        except botocore.exceptions.EndpointConnectionError:
            return JSONResponse("Could not connect to obs bucket!", status_code=400)

        # 5 - add owner data
        content["properties"].update({"owner": user})
        content.update({"collection": f"{user}_{content['collection']}"})
        return content, handler

<<<<<<< HEAD
    def generate_presigned_url(self, content, path):
        """This function is used to generate a time-limited download url"""
        # Assume that pgstac already selected the correct asset id
        # just check type, generate and return url
        asset_id = path.split("/")[-1]
        s3_path = content["assets"][asset_id]["alternate"]["s3"]["href"].replace(
            bucket_info["catalog-bucket"]["S3_ENDPOINT"],
            "",
        )
        try:
            handler = S3StorageHandler(
                os.environ["S3_ACCESSKEY"],
                os.environ["S3_SECRETKEY"],
                os.environ["S3_ENDPOINT"],
                os.environ["S3_REGION"],
            )
            response = handler.s3_client.generate_presigned_url(
                "get_object",
                Params={"Bucket": bucket_info["catalog-bucket"]["name"], "Key": s3_path},
                ExpiresIn=PRESIGNED_URL_EXPIRATION_TIME,
            )
        except KeyError:
            return "Could not find s3 credentials", 400
        except botocore.exceptions.ClientError:
            return "Could not generate presigned url", 400
        return response, 302

    async def dispatch(self, request, call_next):  # pylint: disable=too-many-return-statements,too-many-branches
=======
    def find_owner_id(self, ecql_ast: Node) -> str:
        """Browse an abstract syntax tree (AST) to find the owner_id.
        Then return it.

        Args:
            ecql_ast (_type_): The AST

        Returns:
            str: The owner_id
        """
        res = ""
        if hasattr(ecql_ast, "lhs"):
            if isinstance(ecql_ast.lhs, Attribute) and ecql_ast.lhs.name == "owner_id":
                if isinstance(ecql_ast, Like):
                    res = ecql_ast.pattern
                elif isinstance(ecql_ast, Equal):
                    res = ecql_ast.rhs
            elif left := self.find_owner_id(ecql_ast.lhs):
                res = left
            elif right := self.find_owner_id(ecql_ast.rhs):
                res = right
        return res

    def manage_search_endpoint(self, request: Request) -> Request:
        """find the user in the filter parameter and add it to the
        collection name.

        Args:
            request Request: the client request.

        Returns:
            Request: the new request with the collection name updated.
        """

        query = parse_qs(request.url.query)
        if "filter" in query:
            if "filter-lang" not in query:
                query["filter-lang"] = ["cql2-text"]
            qs_filter = query["filter"][0]
            filters = parse_ecql(qs_filter)
            user = self.find_owner_id(filters)
            if "collections" in query:
                query["collections"] = [f"{user}_{query['collections'][0]}"]
                request.scope["query_string"] = urlencode(query, doseq=True).encode()
        return request

    async def manage_put_post_endpoints(self, request: Request, ids: dict) -> Request:
        """Adapt the request body for the STAC endpoint.

        Args:
            request (Request): The Client request to be updated.
            ids (dict): The owner id.

        Returns:
            Request: The request updated.
        """
        user = ids["owner_id"]
        request_body = await request.json()
        if request.scope["path"] == "/collections":  # /catalog/{owner_id}/collections
            request_body["id"] = f"{user}_{request_body['id']}"
        elif (
            f"/collections/{ids['owner_id']}_{ids['collection_id']}/items" in request.scope["path"]
        ):  # /catalog/.../items(/item_id)
            request_body["collection"] = f"{user}_{request_body['collection']}"
        request._body = json.dumps(request_body).encode("utf-8")  # pylint: disable=protected-access
        return request

    async def manage_get_endpoints(
        self,
        request: Request,
        response: StreamingResponse,
        ids: dict,
    ) -> Response:
        """Remove the user name from obects and adapt all links.

        Args:
            request (Request): The client request.
            response (Response | StreamingResponse): The response from the rs-catalog.
            ids (dict): a dictionnary containing owner_id, collection_id and
            item_id if they exist.

        Returns:
            Response: The response updated.
        """
        user = ids["owner_id"]
        body = [chunk async for chunk in response.body_iterator]
        content = json.loads(b"".join(map(lambda x: x if isinstance(x, bytes) else x.encode(), body)).decode())
        if request.scope["path"] == "/":  # /catalog/owner_id
            return JSONResponse(content, status_code=response.status_code)
        if request.scope["path"] == "/collections":  # /catalog/owner_id/collections
            content["collections"] = filter_collections(content["collections"], user)
            content = self.remove_user_from_objects(content, user, "collections")
            content = self.adapt_links(content, ids["owner_id"], ids["collection_id"], "collections")
        elif (
            "/collection" in request.scope["path"] and "items" not in request.scope["path"]
        ):  # /catalog/owner_id/collections/collection_id
            content = remove_user_from_collection(content, user)
            content = self.adapt_object_links(content, user)
        elif (
            "items" in request.scope["path"] and not ids["item_id"]
        ):  # /catalog/owner_id/collections/collection_id/items
            content = self.remove_user_from_objects(content, user, "features")
            content = self.adapt_links(content, ids["owner_id"], ids["collection_id"], "features")
        elif ids["item_id"]:  # /catalog/owner_id/collections/collection_id/items/item_id
            content = remove_user_from_feature(content, user)
            content = self.adapt_object_links(content, user)
        return JSONResponse(content, status_code=response.status_code)

    async def dispatch(self, request, call_next):  # pylint: disable=too-many-return-statements
>>>>>>> 8b03c9e4
        """Redirect the user catalog specific endpoint and adapt the response content."""
        s3_handler = None
        ids = get_ids(request.scope["path"])
        user = ids["owner_id"]
        request.scope["path"] = remove_user_prefix(request.url.path)

        if request.method in ["POST", "PUT"] and user:
            content = await request.body()
            content = json.loads(content.decode("utf-8"))
            if request.scope["path"] == "/collections":
                content["id"] = f"{user}_{content['id']}"
            if "items" in request.scope["path"]:
                content, s3_handler = UserCatalogMiddleware.update_stac_item_publication(content, user)
                # If something fails inside update_stac_item_publication don't forward the request
                if isinstance(content, starlette.responses.JSONResponse):
                    return JSONResponse(content.body.decode(), status_code=content.status_code)
                # update request body (better find the function that updates the body maybe?)
            request._body = json.dumps(content).encode("utf-8")  # pylint: disable=protected-access
            # Send updated request and return updated content response
            response = None
            try:
                response = await call_next(request)
            except Exception as e:  # pylint: disable=broad-except
                # If something fails while publishing data into catalog, revert files moved into catalog bucket
<<<<<<< HEAD
                clear_catalog_bucket(s3_handler, content)
                body = [chunk async for chunk in response.body_iterator]
                response_content = json.loads(b"".join(body).decode())
                return JSONResponse(f"Bad request, {response_content}, {e}", status_code=400)
=======
                if response is not None:
                    # Capture response content from catalog, if any
                    clear_catalog_bucket(s3_handler, content)
                    body = [chunk async for chunk in response.body_iterator]
                    response_content = json.loads(b"".join(body).decode())
                    return JSONResponse(f"Bad request, {response_content}, {e}", status_code=400)
                # Otherwise just return the exception
                return JSONResponse(f"Bad request, {e}", status_code=400)
>>>>>>> 8b03c9e4
            # If catalog publication is successful, remove files from temp bucket
            clear_temp_bucket(s3_handler, content)
            return JSONResponse(content, status_code=response.status_code)
        # Handle GET requests
        if request.method == "GET" and request.scope["path"] == "/search":
            request = self.manage_search_endpoint(request)
        elif request.method in ["POST", "PUT"] and user:
            request = await self.manage_put_post_endpoints(request, ids)

        response = await call_next(request)
        if request.method == "GET" and user:
<<<<<<< HEAD
            body = [chunk async for chunk in response.body_iterator]
            content = json.loads(b"".join(body).decode())
            if "download" in request.url.path:
                if content.get("code", True) != "NotFoundError":
                    # Only generate presigned url if the item is found
                    content, code = self.generate_presigned_url(content, request.url.path)
                    return JSONResponse(content, status_code=code)
                return JSONResponse(content, status_code=response.status_code)
            if request.scope["path"] == "/":  # /catalog/owner_id
                return JSONResponse(content, status_code=response.status_code)
            if request.scope["path"] == "/collections":  # /catalog/owner_id/collections
                content["collections"] = filter_collections(content["collections"], user)
                content = self.remove_user_from_objects(content, user, "collections")
                content = self.adapt_links(content, ids["owner_id"], ids["collection_id"], "collections")
            elif (
                "/collection" in request.scope["path"] and "items" not in request.scope["path"]
            ):  # /catalog/owner_id/collections/collection_id
                content = remove_user_from_collection(content, user)
                content = self.adapt_object_links(content, user)
            elif (
                "items" in request.scope["path"] and not ids["item_id"]
            ):  # /catalog/owner_id/collections/collection_id/items
                content = self.remove_user_from_objects(content, user, "features")
                content = self.adapt_links(content, ids["owner_id"], ids["collection_id"], "features")
            elif ids["item_id"]:  # /catalog/owner_id/collections/collection_id/items/item_id
                content = remove_user_from_feature(content, user)
                content = self.adapt_object_links(content, user)
            return JSONResponse(content, status_code=response.status_code)
=======
            response = await self.manage_get_endpoints(request, response, ids)

>>>>>>> 8b03c9e4
        return response<|MERGE_RESOLUTION|>--- conflicted
+++ resolved
@@ -191,7 +191,6 @@
         content.update({"collection": f"{user}_{content['collection']}"})
         return content, handler
 
-<<<<<<< HEAD
     def generate_presigned_url(self, content, path):
         """This function is used to generate a time-limited download url"""
         # Assume that pgstac already selected the correct asset id
@@ -219,8 +218,6 @@
             return "Could not generate presigned url", 400
         return response, 302
 
-    async def dispatch(self, request, call_next):  # pylint: disable=too-many-return-statements,too-many-branches
-=======
     def find_owner_id(self, ecql_ast: Node) -> str:
         """Browse an abstract syntax tree (AST) to find the owner_id.
         Then return it.
@@ -330,7 +327,6 @@
         return JSONResponse(content, status_code=response.status_code)
 
     async def dispatch(self, request, call_next):  # pylint: disable=too-many-return-statements
->>>>>>> 8b03c9e4
         """Redirect the user catalog specific endpoint and adapt the response content."""
         s3_handler = None
         ids = get_ids(request.scope["path"])
@@ -355,12 +351,6 @@
                 response = await call_next(request)
             except Exception as e:  # pylint: disable=broad-except
                 # If something fails while publishing data into catalog, revert files moved into catalog bucket
-<<<<<<< HEAD
-                clear_catalog_bucket(s3_handler, content)
-                body = [chunk async for chunk in response.body_iterator]
-                response_content = json.loads(b"".join(body).decode())
-                return JSONResponse(f"Bad request, {response_content}, {e}", status_code=400)
-=======
                 if response is not None:
                     # Capture response content from catalog, if any
                     clear_catalog_bucket(s3_handler, content)
@@ -369,7 +359,6 @@
                     return JSONResponse(f"Bad request, {response_content}, {e}", status_code=400)
                 # Otherwise just return the exception
                 return JSONResponse(f"Bad request, {e}", status_code=400)
->>>>>>> 8b03c9e4
             # If catalog publication is successful, remove files from temp bucket
             clear_temp_bucket(s3_handler, content)
             return JSONResponse(content, status_code=response.status_code)
@@ -381,7 +370,6 @@
 
         response = await call_next(request)
         if request.method == "GET" and user:
-<<<<<<< HEAD
             body = [chunk async for chunk in response.body_iterator]
             content = json.loads(b"".join(body).decode())
             if "download" in request.url.path:
@@ -410,8 +398,6 @@
                 content = remove_user_from_feature(content, user)
                 content = self.adapt_object_links(content, user)
             return JSONResponse(content, status_code=response.status_code)
-=======
             response = await self.manage_get_endpoints(request, response, ids)
 
->>>>>>> 8b03c9e4
         return response