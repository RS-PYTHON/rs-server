# Copyright 2024 CS Group
#
# Licensed under the Apache License, Version 2.0 (the "License");
# you may not use this file except in compliance with the License.
# You may obtain a copy of the License at
#
#     http://www.apache.org/licenses/LICENSE-2.0
#
# Unless required by applicable law or agreed to in writing, software
# distributed under the License is distributed on an "AS IS" BASIS,
# WITHOUT WARRANTIES OR CONDITIONS OF ANY KIND, either express or implied.
# See the License for the specific language governing permissions and
# limitations under the License.

"""A BaseHTTPMiddleware to handle the user multi catalog.

The stac-fastapi software doesn't handle multi catalog.
In the rs-server we need to handle user-based catalogs.

The rs-server uses only one catalog but the collections are prefixed by the user name.
The middleware is used to hide this mechanism.

The middleware:
* redirect the user-specific request to the common stac api endpoint
* modifies the request to add the user prefix in the collection name
* modifies the response to remove the user prefix in the collection name
* modifies the response to update the links.
"""

import json
import os
import re
from typing import Any, Optional
from urllib.parse import parse_qs, urlencode, urlparse

import botocore
import requests
from fastapi import HTTPException
from pygeofilter.ast import Attribute, Equal, Like, Node
from pygeofilter.parsers.cql2_json import parse as parse_cql2_json
from pygeofilter.parsers.ecql import parse as parse_ecql
from rs_server_catalog import timestamps_extension
from rs_server_catalog.authentication_catalog import get_authorisation
from rs_server_catalog.landing_page import manage_landing_page
from rs_server_catalog.user_handler import (
    add_user_prefix,
    filter_collections,
    remove_user_from_collection,
    remove_user_from_feature,
    reroute_url,
)
from rs_server_common import settings as common_settings
from rs_server_common.s3_storage_handler.s3_storage_handler import (
    S3StorageHandler,
    TransferFromS3ToS3Config,
)
from rs_server_common.utils.logging import Logging
from starlette.middleware.base import BaseHTTPMiddleware, StreamingResponse
from starlette.requests import Request
from starlette.responses import JSONResponse, RedirectResponse, Response
from starlette.status import (
    HTTP_200_OK,
    HTTP_302_FOUND,
    HTTP_400_BAD_REQUEST,
    HTTP_401_UNAUTHORIZED,
)

PRESIGNED_URL_EXPIRATION_TIME = int(os.environ.get("RSPY_PRESIGNED_URL_EXPIRATION_TIME", "1800"))  # 30 minutes
CATALOG_BUCKET = os.environ.get("RSPY_CATALOG_BUCKET", "rs-cluster-catalog")


logger = Logging.default(__name__)


class UserCatalog:  # pylint: disable=too-many-public-methods
    """The user catalog middleware handler."""

    def __init__(self):
        """Constructor, called from the middleware"""

        self.handler: S3StorageHandler = None
        self.temp_bucket_name: str = ""
        self.request_ids: dict[Any, Any] = {}

    def remove_user_from_objects(self, content: dict, user: str, object_name: str) -> dict:
        """Remove the user id from the object.

        Args:
            content (dict): The response content from the middleware
            'call_next' loaded in json format.
            user (str): The user id to remove.
            object_name (str): Precise the object type in the content.
            It can be collections or features.

        Returns:
            dict: The content with the user id removed.
        """
        objects = content[object_name]
        nb_objects = len(objects)
        for i in range(nb_objects):
            if object_name == "collections":
                objects[i] = remove_user_from_collection(objects[i], user)
            else:
                objects[i] = remove_user_from_feature(objects[i], user)
        return content

    def clear_temp_bucket(self, content: dict):
        """Used to clear specific files from temporary bucket."""
        if not self.handler:
            return
        for asset in content.get("assets", {}):
            # Iterate through all assets and delete them from the temp bucket.
            file_key = (
                content["assets"][asset]["alternate"]["s3"]["href"]
                .replace(
                    f"s3://{CATALOG_BUCKET}",
                    "",
                )
                .lstrip("/")
            )
            if not int(os.environ.get("RSPY_LOCAL_CATALOG_MODE", 0)):  # don't move files if we are in local mode
                # get the s3 asset file key by removing bucket related info (s3://temp-bucket-key)
                self.handler.delete_file_from_s3(self.temp_bucket_name, file_key)

    def clear_catalog_bucket(self, content: dict):
        """Used to clear specific files from catalog bucket."""
        if not self.handler:
            return
        for asset in content.get("assets", {}):
            # For catalog bucket, data is already store into alternate:s3:href
            file_key = content["assets"][asset]["alternate"]["s3"]["href"]
            if not int(os.environ.get("RSPY_LOCAL_CATALOG_MODE", 0)):  # don't move files if we are in local mode
                self.handler.delete_file_from_s3(CATALOG_BUCKET, file_key)

    def adapt_object_links(self, my_object: dict, user: str) -> dict:
        """adapt all the links from a collection so the user can use them correctly

        Args:
            object (dict): The collection
            user (str): The user id

        Returns:
            dict: The collection passed in parameter with adapted links
        """
        links = my_object["links"]
        for j, link in enumerate(links):
            link_parser = urlparse(link["href"])
            if "properties" in my_object:  # If my_object is a feature
                new_path = add_user_prefix(link_parser.path, user, my_object["collection"], my_object["id"])
            else:  # If my_object is a collection
                new_path = add_user_prefix(link_parser.path, user, my_object["id"])
            links[j]["href"] = link_parser._replace(path=new_path).geturl()
        return my_object

    def adapt_links(self, content: dict, user: str, collection_id: str, object_name: str) -> dict:
        """adapt all the links that are outside from the collection section

        Args:
            content (dict): The response content from the middleware
            'call_next' loaded in json format.
            user (str): The user id.

        Returns:
            dict: The content passed in parameter with adapted links
        """
        links = content["links"]
        for i, link in enumerate(links):
            link_parser = urlparse(link["href"])
            new_path = add_user_prefix(link_parser.path, user, collection_id)
            links[i]["href"] = link_parser._replace(path=new_path).geturl()
        for i in range(len(content[object_name])):
            content[object_name][i] = self.adapt_object_links(content[object_name][i], user)
        return content

    def update_stac_item_publication(  # pylint: disable=too-many-locals
        self,
        content: dict,
        user: str,
        netloc: str,
    ) -> Any:
        """Update json body of feature push to catalog"""

        # Unique set of temp bucket names
        bucket_names = set()

        files_s3_key = []
        # 1 - update assets href
        for asset in content["assets"]:
            filename_str = content["assets"][asset]["href"]
            logger.debug(f"HTTP request asset: {filename_str!r}")
            fid = filename_str.rsplit("/", maxsplit=1)[-1]
            new_href = (
                f'https://{netloc}/catalog/collections/{user}:{content["collection"]}/items/{fid}/download/{asset}'
            )
            content["assets"][asset].update({"href": new_href})
            # 2 - update alternate href to define catalog s3 bucket
            try:
                old_bucket_arr = filename_str.split("/")
                temp_bucket_name = old_bucket_arr[0] if "s3" not in old_bucket_arr[0] else old_bucket_arr[2]
                bucket_names.add(temp_bucket_name)
                old_bucket_arr[2] = CATALOG_BUCKET
                s3_key = "/".join(old_bucket_arr)
                new_s3_href = {"s3": {"href": s3_key}}
                content["assets"][asset].update({"alternate": new_s3_href})
                files_s3_key.append(filename_str.replace(f"s3://{temp_bucket_name}", ""))
            except (IndexError, AttributeError, KeyError) as exc:
                raise HTTPException(detail="Invalid obs bucket!", status_code=HTTP_400_BAD_REQUEST) from exc

        # There should be a single temp bucket name
        if not bucket_names:
            raise HTTPException(detail="assets are missing from the request", status_code=HTTP_400_BAD_REQUEST)
        if len(bucket_names) > 1:
            raise HTTPException(
                detail=f"A single s3 bucket should be used in the assets: {bucket_names!r}",
                status_code=HTTP_400_BAD_REQUEST,
            )
        self.temp_bucket_name = bucket_names.pop()

        # 3 - include new stac extension if not present

        new_stac_extension = "https://stac-extensions.github.io/alternate-assets/v1.1.0/schema.json"
        if new_stac_extension not in content["stac_extensions"]:
            content["stac_extensions"].append(new_stac_extension)
        # 4 bucket movement
        try:
            if not int(os.environ.get("RSPY_LOCAL_CATALOG_MODE", 0)):  # don't move files if we are in local mode
                self.handler = S3StorageHandler(
                    os.environ["S3_ACCESSKEY"],
                    os.environ["S3_SECRETKEY"],
                    os.environ["S3_ENDPOINT"],
                    os.environ["S3_REGION"],
                )
                config = TransferFromS3ToS3Config(
                    files_s3_key,
                    self.temp_bucket_name,
                    CATALOG_BUCKET,
                    copy_only=True,
                    max_retries=3,
                )

                failed_files = self.handler.transfer_from_s3_to_s3(config)

                if failed_files:
                    raise HTTPException(
                        detail=f"Could not transfer files to catalog bucket: {failed_files}",
                        status_code=500,
                    )
        except KeyError as kerr:
            raise HTTPException(detail="Could not find S3 credentials", status_code=500) from kerr
        except RuntimeError as rte:
            raise HTTPException(detail="Could not connect to obs bucket!", status_code=400) from rte

        # 5 - add owner data
        content["properties"].update({"owner": user})
        content.update({"collection": f"{user}_{content['collection']}"})
        return content

    def generate_presigned_url(self, content, path):
        """This function is used to generate a time-limited download url"""
        # Assume that pgstac already selected the correct asset id
        # just check type, generate and return url
        asset_id = path.split("/")[-1]
        s3_path = (
            content["assets"][asset_id]["alternate"]["s3"]["href"]
            .replace(
                f"s3://{CATALOG_BUCKET}",
                "",
            )
            .lstrip("/")
        )
        try:
            handler = S3StorageHandler(
                os.environ["S3_ACCESSKEY"],
                os.environ["S3_SECRETKEY"],
                os.environ["S3_ENDPOINT"],
                os.environ["S3_REGION"],
            )
            response = handler.s3_client.generate_presigned_url(
                "get_object",
                Params={"Bucket": CATALOG_BUCKET, "Key": s3_path},
                ExpiresIn=PRESIGNED_URL_EXPIRATION_TIME,
            )
        except KeyError:
            return "Could not find s3 credentials", HTTP_400_BAD_REQUEST
        except botocore.exceptions.ClientError:
            return "Could not generate presigned url", HTTP_400_BAD_REQUEST
        return response, HTTP_302_FOUND

    def find_owner_id(self, ecql_ast: Node) -> str:
        """Browse an abstract syntax tree (AST) to find the owner_id.
        Then return it.

        Args:
            ecql_ast (_type_): The AST

        Returns:
            str: The owner_id
        """
        res = ""
        if hasattr(ecql_ast, "lhs"):
            if isinstance(ecql_ast.lhs, Attribute) and ecql_ast.lhs.name == "owner":
                if isinstance(ecql_ast, Like):
                    res = ecql_ast.pattern
                elif isinstance(ecql_ast, Equal):
                    res = ecql_ast.rhs
            elif left := self.find_owner_id(ecql_ast.lhs):
                res = left
            elif right := self.find_owner_id(ecql_ast.rhs):
                res = right
        return res

    async def manage_search_request(self, request: Request) -> Request | JSONResponse:
        """find the user in the filter parameter and add it to the
        collection name.

        Args:
            request Request: the client request.

        Returns:
            Request: the new request with the collection name updated.
        """
        auth_roles = []
        user_login = ""
        if common_settings.CLUSTER_MODE:  # Get the list of access and the user_login calling the endpoint.
            auth_roles = request.state.auth_roles
            user_login = request.state.user_login
        if request.method == "POST":
            content = await request.json()
            if request.scope["path"] == "/search" and "filter" in content:
                qs_filter = content["filter"]
                filters = parse_cql2_json(qs_filter)
                user = self.find_owner_id(filters)
                if "collections" in content:
                    if (  # If we are in cluster mode and the user_login is not authorized
                        # to put/post returns a HTTP_401_UNAUTHORIZED status.
                        common_settings.CLUSTER_MODE
                        and not get_authorisation(
                            content["collections"][0],
                            auth_roles,
                            "read",
                            user,
                            user_login,
                        )
                    ):
                        detail = {"error": "Unauthorized access."}
                        return JSONResponse(content=detail, status_code=HTTP_401_UNAUTHORIZED)
                    content["collections"] = [f"{user}_{content['collections'][0]}"]
                    request._body = json.dumps(content).encode("utf-8")  # pylint: disable=protected-access
        else:
            query = parse_qs(request.url.query)
            if "filter" in query:
                if "filter-lang" not in query:
                    query["filter-lang"] = ["cql2-text"]
                qs_filter = query["filter"][0]
                filters = parse_ecql(qs_filter)
                user = self.find_owner_id(filters)
                if "collections" in query:
                    if (  # If we are in cluster mode and the user_login is not authorized
                        # to put/post returns a HTTP_401_UNAUTHORIZED status.
                        common_settings.CLUSTER_MODE
                        and not get_authorisation(
                            query["collections"][0],
                            auth_roles,
                            "read",
                            user,
                            user_login,
                        )
                    ):
                        detail = {"error": "Unauthorized access."}
                        return JSONResponse(content=detail, status_code=HTTP_401_UNAUTHORIZED)
                    query["collections"] = [f"{user}_{query['collections'][0]}"]
                    request.scope["query_string"] = urlencode(query, doseq=True).encode()
        return request

    async def manage_search_response(self, request: Request, response: StreamingResponse) -> Response:
        """The '/catalog/search' endpoint doesn't give the information of the owner_id and collection_id.
        to get these values, this function try to search them into the search query. If successful,
        updates the response content by removing the owner_id from the collection_id and adapt all links.
        If not successful, does nothing and return the response.

        Args:
            response (StreamingResponse): The response from the rs server.
            request (Request): The request from the client.

        Returns:
            Response: The updated response.
        """
        filters: Optional[Node] = None
        owner_id, collection_id = "", ""
        if request.method == "GET":
            query = parse_qs(request.url.query)
            if "filter" in query:
                qs_filter = query["filter"][0]
                filters = parse_ecql(qs_filter)
        elif request.method == "POST":
            query = await request.json()
            if "filter" in query:
                qs_filter_json = query["filter"]
                filters = parse_cql2_json(qs_filter_json)
        owner_id = self.find_owner_id(filters)
        if "collections" in query:
            collection_id = query["collections"][0].removeprefix(owner_id)

        body = [chunk async for chunk in response.body_iterator]
        content = json.loads(b"".join(map(lambda x: x if isinstance(x, bytes) else x.encode(), body)).decode())
        content = self.remove_user_from_objects(content, owner_id, "features")
        content = self.adapt_links(content, owner_id, collection_id, "features")
        return JSONResponse(content, status_code=response.status_code)

    async def manage_put_post_request(self, request: Request) -> Request | JSONResponse:
        """Adapt the request body for the STAC endpoint.

        Args:
            request (Request): The Client request to be updated.

        Returns:
            Request: The request updated.
        """
        user_login = ""
        auth_roles = []
        if common_settings.CLUSTER_MODE:  # Get the list of access and the user_login calling the endpoint.
            auth_roles = request.state.auth_roles
            user_login = request.state.user_login
        try:
            user = self.request_ids["owner_id"]
            content = await request.json()
            if (  # If we are in cluster mode and the user_login is not authorized
                # to put/post returns a HTTP_401_UNAUTHORIZED status.
                common_settings.CLUSTER_MODE
                and not get_authorisation(
                    self.request_ids["collection_id"],
                    auth_roles,
                    "write",
                    self.request_ids["owner_id"],
                    user_login,
                )
            ):
                detail = {"error": "Unauthorized access."}
                return JSONResponse(content=detail, status_code=HTTP_401_UNAUTHORIZED)

            if request.scope["path"] == "/collections":
                content["id"] = f"{user}_{content['id']}"
            elif "items" in request.scope["path"]:
<<<<<<< HEAD
                content = self.update_stac_item_publication(content, user)
                if content:
                    if request.method == "POST":
                        content = timestamps_extension.create_timestamps(content)
                        content = timestamps_extension.set_updated_expires_timestamp(content, "insertion")
                    else:  # PUT
                        published, expires = self.retrieve_timestamp(request)
                        content = timestamps_extension.set_updated_expires_timestamp(
                            content,
                            "update",
                            original_published=published,
                            original_expires=expires,
                        )
=======
                content = self.update_stac_item_publication(content, user, request.url.netloc)
>>>>>>> aff555f4
                if hasattr(content, "status_code"):
                    return content

            # update request body (better find the function that updates the body maybe?)c
            request._body = json.dumps(content).encode("utf-8")  # pylint: disable=protected-access
            return request  # pylint: disable=protected-access
        except KeyError as kerr_msg:
            raise HTTPException(
                detail=f"Missing key in request body! {kerr_msg}",
                status_code=HTTP_400_BAD_REQUEST,
            ) from kerr_msg

    def manage_all_collections(self, collections: dict, auth_roles: list, user_login: str) -> list[dict]:
        """Return the list of all collections accessible by the user calling it.

        Args:
            collections (dict): List of all collections.
            auth_roles (list): List of roles of the api-key.
            user_login (str): The api-key owner.

        Returns:
            dict: The list of all collections accessible by the user.
        """
        catalog_read_right_pattern = (
            r"rs_catalog_(?P<owner_id>.*(?=:)):(?P<collection_id>.+)_(?P<right_type>read|write|download)(?=$)"
        )
        accessible_collections = []

        # Filter roles for read access
        read_roles = [role for role in auth_roles if re.match(catalog_read_right_pattern, role)]

        for role in read_roles:
            if match := re.match(catalog_read_right_pattern, role):
                groups = match.groupdict()
                if groups["right_type"] == "read":
                    owner_id = groups["owner_id"]
                    collection_id = groups["collection_id"]
                    accessible_collections.extend(
                        filter_collections(
                            collections,
                            owner_id if collection_id == "*" else f"{owner_id}_{collection_id}",
                        ),
                    )

        accessible_collections.extend(filter_collections(collections, user_login))
        return accessible_collections

    def get_collection_id(self, collection: dict[str, str], size_owner_id: int) -> str:
        """get the collection id with explicit typing

        Args:
            collection (dict[str, str]): The collection.
            size_owner_id (int): The size of owner id.

        Returns:
            str: the collection id.
        """
        return collection["id"][size_owner_id:]

    def update_links_for_all_collections(self, collections: list[dict]) -> list[dict]:
        """Update the links for the endpoint /catalog/collections.

        Args:
            collections (list[dict]): all the collections to be updated.

        Returns:
            list[dict]: all the collections after the links updated.
        """
        for collection in collections:
            owner_id = collection["owner"]
            size_owner_id = int(
                len(owner_id) + 1,
            )  # example: if collection['id']=='toto_S1_L1' then size_owner_id=len('toto_')==len('toto')+1.
            collection_id = self.get_collection_id(collection, size_owner_id)
            # example: if collection['id']=='toto_S1_L1' then collection_id=='S1_L1'.
            for link in collection["links"]:
                link_parser = urlparse(link["href"])
                new_path = add_user_prefix(link_parser.path, owner_id, collection_id)
                link["href"] = link_parser._replace(path=new_path).geturl()
        return collections

    async def manage_get_response(  # pylint: disable=too-many-locals, too-many-branches, too-many-statements
        self,
        request: Request,
        response: StreamingResponse,
    ) -> Response | JSONResponse:
        """Remove the user name from obects and adapt all links.

        Args:
            request (Request): The client request.
            response (Response | StreamingResponse): The response from the rs-catalog.
        Returns:
            Response: The response updated.
        """
        user = self.request_ids["owner_id"]
        body = [chunk async for chunk in response.body_iterator]
        content = json.loads(b"".join(map(lambda x: x if isinstance(x, bytes) else x.encode(), body)).decode())
        auth_roles = []
        user_login = ""

        if common_settings.CLUSTER_MODE:  # Get the list of access and the user_login calling the endpoint.
            auth_roles = request.state.auth_roles
            user_login = request.state.user_login
        if request.scope["path"] == "/":
            if common_settings.CLUSTER_MODE:  # /catalog and /catalog/catalogs/owner_id
                content = manage_landing_page(request, auth_roles, user_login, content, user)
                if hasattr(content, "status_code"):  # Unauthorized
                    return content
            # Manage local landing page of the catalog
            regex_catalog = r"/collections/(?P<owner_id>.+?)_(?P<collection_id>.*)"
            for link in content["links"]:
                if link["rel"] == "data":
                    collection_suffix = "/collections"
                    link["href"] = link["href"][: -len(collection_suffix)] + "/catalog/collections"

                if link["rel"] in ["root", "self"]:
                    link["href"] += "catalog/"

                if link["rel"] == "search":
                    search_suffix = "/search"
                    link["href"] = link["href"][: -len(search_suffix)] + "/catalog/search"
                link_parser = urlparse(link["href"])

                if match := re.match(regex_catalog, link_parser.path):
                    groups = match.groupdict()
                    new_path = add_user_prefix(link_parser.path, groups["owner_id"], groups["collection_id"])
                    link["href"] = link_parser._replace(path=new_path).geturl()
        elif request.scope["path"] == "/collections":  # /catalog/owner_id/collections
            if user:
                content["collections"] = filter_collections(content["collections"], user)
                content = self.remove_user_from_objects(content, user, "collections")
                content = self.adapt_links(
                    content,
                    user,
                    self.request_ids["collection_id"],
                    "collections",
                )
            else:
                content["collections"] = self.manage_all_collections(
                    content["collections"],
                    auth_roles,
                    user_login,
                )
                content["collections"] = self.update_links_for_all_collections(content["collections"])
                self_parser = urlparse(content["links"][2]["href"])
                content["links"][0]["href"] += "catalog/"
                content["links"][1]["href"] += "catalog/"
                content["links"][2]["href"] = self_parser._replace(path="/catalog/collections").geturl()

        elif (  # If we are in cluster mode and the user_login is not authorized
            # to this endpoint returns a HTTP_401_UNAUTHORIZED status.
            common_settings.CLUSTER_MODE
            and self.request_ids["collection_id"]
            and self.request_ids["owner_id"]
            and not get_authorisation(
                self.request_ids["collection_id"],
                auth_roles,
                "read",
                self.request_ids["owner_id"],
                user_login,
            )
        ):
            detail = {"error": "Unauthorized access."}
            return JSONResponse(content=detail, status_code=HTTP_401_UNAUTHORIZED)
        elif "/queryables" in request.scope["path"]:
            content["$id"] = request.url._url  # pylint: disable=protected-access
        elif (
            "/collections" in request.scope["path"] and "items" not in request.scope["path"]
        ):  # /catalog/collections/owner_id:collection_id
            content = remove_user_from_collection(content, user)
            content = self.adapt_object_links(content, user)
        elif (
            "items" in request.scope["path"] and not self.request_ids["item_id"]
        ):  # /catalog/owner_id/collections/collection_id/items
            content = self.remove_user_from_objects(content, user, "features")
            content = self.adapt_links(
                content,
                user,
                self.request_ids["collection_id"],
                "features",
            )
        elif request.scope["path"] == "/search":
            pass
        elif self.request_ids["item_id"]:  # /catalog/owner_id/collections/collection_id/items/item_id
            content = remove_user_from_feature(content, user)
            content = self.adapt_object_links(content, user)
        return JSONResponse(content, status_code=response.status_code)

    async def manage_download_response(self, request: Request, response: StreamingResponse) -> Response:
        """
        Manage download response and handle requests that should generate a presigned URL.

        Args:
            request (starlette.requests.Request): The request object.
            response (starlette.responses.StreamingResponse): The response object received.

        Returns:
            JSONResponse: Returns a JSONResponse object containing either the presigned URL or
            the response content with the appropriate status code.

        """
        user_login = ""
        auth_roles = []
        if common_settings.CLUSTER_MODE:  # Get the list of access and the user_login calling the endpoint.
            auth_roles = request.state.auth_roles
            user_login = request.state.user_login
        if (  # If we are in cluster mode and the user_login is not authorized
            # to this endpoint returns a HTTP_401_UNAUTHORIZED status.
            common_settings.CLUSTER_MODE
            and self.request_ids["collection_id"]
            and self.request_ids["owner_id"]
            and not get_authorisation(
                self.request_ids["collection_id"],
                auth_roles,
                "download",
                self.request_ids["owner_id"],
                user_login,
            )
        ):
            detail = {"error": "Unauthorized access."}
            return JSONResponse(content=detail, status_code=HTTP_401_UNAUTHORIZED)
        body = [chunk async for chunk in response.body_iterator]
        content = json.loads(b"".join(body).decode())  # type:ignore
        if content.get("code", True) != "NotFoundError":
            # Only generate presigned url if the item is found
            content, code = self.generate_presigned_url(content, request.url.path)
            if code == HTTP_302_FOUND:
                return RedirectResponse(url=content, status_code=code)
            return JSONResponse(content, status_code=code)
        return JSONResponse(content, status_code=response.status_code)

    async def manage_put_post_response(self, request: Request, response: StreamingResponse):
        """
        Manage put or post responses.

        Args:
            response (starlette.responses.StreamingResponse): The response object received.

        Returns:
            JSONResponse: Returns a JSONResponse object containing the response content
            with the appropriate status code.

        Raises:
            HTTPException: If there is an error while clearing the temporary bucket,
            raises an HTTPException with a status code of 400 and detailed information.
            If there is a generic exception, raises an HTTPException with a status code
            of 400 and a generic bad request detail.

        """
        try:
            user = self.request_ids["owner_id"]
            body = [chunk async for chunk in response.body_iterator]
            response_content = json.loads(b"".join(body).decode())  # type: ignore
            if request.scope["path"] == "/collections":
                response_content = remove_user_from_collection(response_content, user)
                response_content = self.adapt_object_links(response_content, user)
            elif (
                request.scope["path"]
                == f"/collections/{user}_{self.request_ids['collection_id']}/items/{self.request_ids['item_id']}"
            ):
                response_content = remove_user_from_feature(response_content, user)
                response_content = self.adapt_object_links(response_content, user)
            self.clear_temp_bucket(response_content)
        except RuntimeError as exc:
            return JSONResponse(content=f"Failed to clean temporary bucket: {exc}", status_code=HTTP_400_BAD_REQUEST)
        except Exception as exc:  # pylint: disable=broad-except
            JSONResponse(content=f"Bad request: {exc}", status_code=HTTP_400_BAD_REQUEST)
        return JSONResponse(response_content, status_code=response.status_code)

    async def manage_delete_response(self, response: StreamingResponse, user: str) -> Response:
        """Change the name of the deleted collection by removing owner_id.

        Args:

            response (StreamingResponse): The client response.
            user (str): The owner id.

        Returns:
            JSONResponse: The new response with the updated collection name.
        """
        body = [chunk async for chunk in response.body_iterator]
        response_content = json.loads(b"".join(body).decode())  # type:ignore
        if "deleted collection" in response_content:
            response_content["deleted collection"] = response_content["deleted collection"].removeprefix(f"{user}_")
        return JSONResponse(response_content)

    def manage_delete_request(self, request: Request):
        """Check if the deletion is allowed.

        Args:
            request (Request): The client request.

        Raises:
            HTTPException: If the user is not authenticated.

        Returns:
            bool: Return True if the deletion is allowed, False otherwise.
        """
        user_login = ""
        auth_roles = []
        if common_settings.CLUSTER_MODE:  # Get the list of access and the user_login calling the endpoint.
            auth_roles = request.state.auth_roles
            user_login = request.state.user_login
        if (  # If we are in cluster mode and the user_login is not authorized
            # to this endpoint returns a HTTP_401_UNAUTHORIZED status.
            common_settings.CLUSTER_MODE
            and self.request_ids["collection_id"]
            and self.request_ids["owner_id"]
            and not get_authorisation(
                self.request_ids["collection_id"],
                auth_roles,
                "write",
                self.request_ids["owner_id"],
                user_login,
            )
        ):
            return False
        return True

    def retrieve_timestamp(self, request: Request) -> tuple[str, str]:
        """This function will retrieve the published and expires fields in the item
        we want to update to keep them unchanged.

        Args:
            request (Request): The initial request that is a put item.

        Returns:
            tuple[str, str]: published field, expires field.
        """

        response = requests.get(
            url=request._url._url,  # pylint: disable=protected-access
            headers=request.headers,
            timeout=10,
        )

        content = json.loads(response.content)
        return (content["properties"]["published"], content["properties"]["expires"])

    async def dispatch(self, request, call_next):  # pylint: disable=too-many-branches, too-many-return-statements
        """Redirect the user catalog specific endpoint and adapt the response content."""
        request_body = {} if request.method not in ["POST", "PUT"] else await request.json()

        request.scope["path"], self.request_ids = reroute_url(request.url.path, request.method)
        # Overwrite user and collection id with the ones provided in the request body
        user = request_body.get("owner", None)
        collection_id = request_body.get("id", None)
        self.request_ids["owner_id"] = (
            user if user and not self.request_ids["owner_id"] else self.request_ids["owner_id"]
        )
        self.request_ids["collection_id"] = (
            collection_id
            if collection_id and not self.request_ids["collection_id"]
            else self.request_ids["collection_id"]
        )

        if "/health" in request.scope["path"]:
            # return true if up and running
            return JSONResponse(content="Healthy", status_code=HTTP_200_OK)
        # Handle requests
        if request.scope["path"] == "/search":
            # URL: GET: '/catalog/search'
            request = await self.manage_search_request(request)
            if hasattr(request, "status_code"):  # Unauthorized
                return request
        elif request.method in ["POST", "PUT"] and self.request_ids["owner_id"]:
            # URL: POST / PUT: '/catalog/collections/{USER}:{COLLECTION}'
            # or '/catalog/collections/{USER}:{COLLECTION}/items'
            request = await self.manage_put_post_request(request)
            if hasattr(request, "status_code"):  # Unauthorized
                return request
        elif request.method in ["POST", "PUT"] and not self.request_ids["owner_id"]:
            return JSONResponse(content="Invalid body.", status_code=HTTP_400_BAD_REQUEST)
        elif request.method == "DELETE":
            is_delete_allowed = self.manage_delete_request(request)
            if not is_delete_allowed:
                return JSONResponse(content="Deletion not allowed.", status_code=HTTP_401_UNAUTHORIZED)

        response = await call_next(request)

        # Don't forward responses that fail
        if response.status_code != 200:
            if response is None:
                return None

            # Read the body. WARNING: after this, the body cannot be read a second time.
            body = [chunk async for chunk in response.body_iterator]
            response_content = json.loads(b"".join(body).decode())  # type:ignore
            self.clear_catalog_bucket(response_content)

            # Return a regular JSON response instead of StreamingResponse because the body cannot be read again.
            return JSONResponse(status_code=response.status_code, content=response_content)

        # Handle responses
        if request.scope["path"] == "/search":
            # GET: '/catalog/search'
            response = await self.manage_search_response(request, response)
        elif request.method == "GET" and "download" in request.url.path:
            # URL: GET: '/catalog/collections/{USER}:{COLLECTION}/items/{FEATURE_ID}/download/{ASSET_TYPE}
            response = await self.manage_download_response(request, response)
        elif request.method == "GET" and (
            self.request_ids["owner_id"] or request.scope["path"] in ["/", "/collections", "/queryables"]
        ):
            # URL: GET: '/catalog/collections/{USER}:{COLLECTION}'
            # URL: GET: '/catalog/'
            # URL: GET: '/catalog/collections
            response = await self.manage_get_response(request, response)
        elif request.method in ["POST", "PUT"] and self.request_ids["owner_id"]:
            # URL: POST / PUT: '/catalog/collections/{USER}:{COLLECTION}'
            # or '/catalog/collections/{USER}:{COLLECTION}/items'
            response = await self.manage_put_post_response(request, response)
        elif request.method == "DELETE" and user:
            response = await self.manage_delete_response(response, user)

        return response


class UserCatalogMiddleware(BaseHTTPMiddleware):  # pylint: disable=too-few-public-methods
    """The user catalog middleware."""

    async def dispatch(self, request, call_next):
        """Redirect the user catalog specific endpoint and adapt the response content."""

        # NOTE: the same 'self' instance is reused by all requests so it must
        # not be used by several requests at the same time or we'll have conflicts.
        # Do everything in a specific object.
        return await UserCatalog().dispatch(request, call_next)<|MERGE_RESOLUTION|>--- conflicted
+++ resolved
@@ -441,8 +441,7 @@
             if request.scope["path"] == "/collections":
                 content["id"] = f"{user}_{content['id']}"
             elif "items" in request.scope["path"]:
-<<<<<<< HEAD
-                content = self.update_stac_item_publication(content, user)
+                content = self.update_stac_item_publication(content, user, request.url.netloc)
                 if content:
                     if request.method == "POST":
                         content = timestamps_extension.create_timestamps(content)
@@ -455,9 +454,6 @@
                             original_published=published,
                             original_expires=expires,
                         )
-=======
-                content = self.update_stac_item_publication(content, user, request.url.netloc)
->>>>>>> aff555f4
                 if hasattr(content, "status_code"):
                     return content
 
