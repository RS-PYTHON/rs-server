--- conflicted
+++ resolved
@@ -18,12 +18,8 @@
 from typing import Any
 from urllib.parse import urlparse
 
-<<<<<<< HEAD
-import botocore.exceptions
-=======
 import botocore
 import starlette
->>>>>>> dee02648
 from rs_server_catalog.user_handler import (
     add_user_prefix,
     filter_collections,
