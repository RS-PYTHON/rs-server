--- conflicted
+++ resolved
@@ -14,20 +14,15 @@
 """
 
 import json
-<<<<<<< HEAD
 import os
 import pathlib
 from typing import Any
-from urllib.parse import urlparse
+from urllib.parse import parse_qs, urlencode, urlparse
 
 import botocore
 import starlette
-=======
-from urllib.parse import parse_qs, urlencode, urlparse
-
 from pygeofilter.ast import Attribute, Equal, Like, Node
 from pygeofilter.parsers.ecql import parse as parse_ecql
->>>>>>> d84a948f
 from rs_server_catalog.user_handler import (
     add_user_prefix,
     filter_collections,
@@ -36,18 +31,13 @@
     remove_user_from_feature,
     remove_user_prefix,
 )
-<<<<<<< HEAD
 from rs_server_common.s3_storage_handler.s3_storage_handler import (
     S3StorageHandler,
     TransferFromS3ToS3Config,
 )
-from starlette.middleware.base import BaseHTTPMiddleware
-from starlette.responses import JSONResponse
-=======
 from starlette.middleware.base import BaseHTTPMiddleware, StreamingResponse
 from starlette.requests import Request
 from starlette.responses import JSONResponse, Response
->>>>>>> d84a948f
 
 bucket_info_path = pathlib.Path(__file__).parent / "config" / "buckets.json"
 
@@ -141,7 +131,6 @@
             content[object_name][i] = self.adapt_object_links(content[object_name][i], user)
         return content
 
-<<<<<<< HEAD
     @staticmethod
     def update_stac_item_publication(content: dict, user: str) -> Any:  # pylint: disable=too-many-locals
         """Update json body of feature push to catalog"""
@@ -201,8 +190,6 @@
         content.update({"collection": f"{user}_{content['collection']}"})
         return content, handler
 
-    async def dispatch(self, request, call_next):  # pylint: disable=too-many-return-statements
-=======
     def find_owner_id(self, ecql_ast: Node) -> str:
         """Browse an abstract syntax tree (AST) to find the owner_id.
         Then return it.
@@ -311,15 +298,13 @@
             content = self.adapt_object_links(content, user)
         return JSONResponse(content, status_code=response.status_code)
 
-    async def dispatch(self, request, call_next):
->>>>>>> d84a948f
+    async def dispatch(self, request, call_next):  # pylint: disable=too-many-return-statements
         """Redirect the user catalog specific endpoint and adapt the response content."""
         s3_handler = None
         ids = get_ids(request.scope["path"])
         user = ids["owner_id"]
         request.scope["path"] = remove_user_prefix(request.url.path)
 
-<<<<<<< HEAD
         if request.method in ["POST", "PUT"] and user:
             content = await request.body()
             content = json.loads(content.decode("utf-8"))
@@ -350,13 +335,11 @@
             clear_temp_bucket(s3_handler, content)
             return JSONResponse(content, status_code=response.status_code)
         # Handle GET requests
-=======
         if request.method == "GET" and request.scope["path"] == "/search":
             request = self.manage_search_endpoint(request)
         elif request.method in ["POST", "PUT"] and user:
             request = await self.manage_put_post_endpoints(request, ids)
 
->>>>>>> d84a948f
         response = await call_next(request)
         if request.method == "GET" and user:
             response = await self.manage_get_endpoints(request, response, ids)
