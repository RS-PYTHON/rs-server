# Copyright 2024 CS Group
#
# Licensed under the Apache License, Version 2.0 (the "License");
# you may not use this file except in compliance with the License.
# You may obtain a copy of the License at
#
#     http://www.apache.org/licenses/LICENSE-2.0
#
# Unless required by applicable law or agreed to in writing, software
# distributed under the License is distributed on an "AS IS" BASIS,
# WITHOUT WARRANTIES OR CONDITIONS OF ANY KIND, either express or implied.
# See the License for the specific language governing permissions and
# limitations under the License.

"""A BaseHTTPMiddleware to handle the user multi catalog.

The stac-fastapi software doesn't handle multi catalog.
In the rs-server we need to handle user-based catalogs.

The rs-server uses only one catalog but the collections are prefixed by the user name.
The middleware is used to hide this mechanism.

The middleware:
* redirect the user-specific request to the common stac api endpoint
* modifies the request to add the user prefix in the collection name
* modifies the response to remove the user prefix in the collection name
* modifies the response to update the links.
"""

import getpass
import json
import os
import re
from typing import Any, Optional
from urllib.parse import parse_qs, urlparse

import botocore
from fastapi import HTTPException
from pygeofilter.ast import Attribute, Equal, Like, Node
from pygeofilter.parsers.cql2_json import parse as parse_cql2_json
from pygeofilter.parsers.ecql import parse as parse_ecql
from rs_server_catalog import timestamps_extension
from rs_server_catalog.authentication_catalog import get_authorisation
from rs_server_catalog.landing_page import (
    add_prefix_link_landing_page,
    manage_landing_page,
)
from rs_server_catalog.search import (
    search_endpoint_get,
    search_endpoint_in_collection_get,
    search_endpoint_in_collection_post,
    search_endpoint_post,
)
from rs_server_catalog.user_handler import (
    add_user_prefix,
    filter_collections,
    remove_user_from_collection,
    remove_user_from_feature,
    reroute_url,
)
from rs_server_catalog.utils import (
    get_s3_filename_from_asset,
    get_temp_bucket_name,
    is_s3_path,
    verify_existing_item_from_catalog,
)
from rs_server_common import settings as common_settings
from rs_server_common.authentication import oauth2
from rs_server_common.s3_storage_handler.s3_storage_handler import (
    S3StorageHandler,
    TransferFromS3ToS3Config,
)
from rs_server_common.utils.logging import Logging
from stac_fastapi.api.models import GeoJSONResponse
from stac_fastapi.pgstac.core import CoreCrudClient
from stac_fastapi.types.errors import NotFoundError
from starlette.requests import Request
from starlette.responses import (
    JSONResponse,
    RedirectResponse,
    Response,
    StreamingResponse,
)
from starlette.status import (
    HTTP_200_OK,
    HTTP_201_CREATED,
    HTTP_302_FOUND,
    HTTP_307_TEMPORARY_REDIRECT,
    HTTP_400_BAD_REQUEST,
    HTTP_401_UNAUTHORIZED,
    HTTP_404_NOT_FOUND,
    HTTP_500_INTERNAL_SERVER_ERROR,
)

PRESIGNED_URL_EXPIRATION_TIME = int(os.environ.get("RSPY_PRESIGNED_URL_EXPIRATION_TIME", "1800"))  # 30 minutes
CATALOG_BUCKET = os.environ.get("RSPY_CATALOG_BUCKET", "rs-cluster-catalog")

# pylint: disable=too-many-lines
logger = Logging.default(__name__)


class UserCatalog:  # pylint: disable=too-many-public-methods
    """The user catalog middleware handler."""

    client: CoreCrudClient

    def __init__(self, client: CoreCrudClient):
        """Constructor, called from the middleware"""

        self.s3_handler: S3StorageHandler = None
        self.request_ids: dict[Any, Any] = {}
        self.client = client
        self.s3_keys_to_be_deleted: list[str] = []

    def remove_user_from_objects(self, content: dict, user: str, object_name: str) -> dict:
        """Remove the user id from the object.

        Args:
            content (dict): The response content from the middleware
            'call_next' loaded in json format.
            user (str): The user id to remove.
            object_name (str): Precise the object type in the content.
            It can be collections or features.

        Returns:
            dict: The content with the user id removed.
        """
        objects = content[object_name]
        nb_objects = len(objects)
        for i in range(nb_objects):
            if object_name == "collections":
                objects[i] = remove_user_from_collection(objects[i], user)
            else:
                objects[i] = remove_user_from_feature(objects[i], user)
        return content

    def clear_unnecessary_s3_files(self):
        """Used to clear specific files from temporary bucket and from catalog bucket if needed."""
        if not self.s3_handler:
            return
        # delete any temp file file or a file from the catalog for which the asset has been removed
        for s3_key in self.s3_keys_to_be_deleted:
            try:
                if not is_s3_path(s3_key):
                    raise HTTPException(
                        detail=f"The s3 key {s3_key} does not match with a correct s3"
                        "path pattern (s3://bucket_name/path/to/obj)",
                        status_code=HTTP_400_BAD_REQUEST,
                    )
                key_array = s3_key.split("/")
                self.s3_handler.delete_file_from_s3(key_array[2], "/".join(key_array[3:]))
            except RuntimeError as rte:
                logger.exception(
                    f"Failed to delete key {'/'.join(key_array)} from s3 bucket."
                    f"Reason: {rte}. The process will continue though !",
                )
        self.s3_keys_to_be_deleted.clear()

    def clear_catalog_bucket(self, content: dict):
        """Used to clear specific files from catalog bucket."""
        if not self.s3_handler:
            return
        for asset in content.get("assets", {}):
            # For catalog bucket, data is already stored into alternate:s3:href
            file_key = content["assets"][asset]["alternate"]["s3"]["href"]
            if not int(os.environ.get("RSPY_LOCAL_CATALOG_MODE", 0)):  # don't delete files if we are in local mode
                self.s3_handler.delete_file_from_s3(CATALOG_BUCKET, file_key)

    def adapt_object_links(self, my_object: dict, user: str) -> dict:
        """adapt all the links from a collection so the user can use them correctly

        Args:
            object (dict): The collection
            user (str): The user id

        Returns:
            dict: The collection passed in parameter with adapted links
        """
        links = my_object.get("links", [])
        for j, link in enumerate(links):
            link_parser = urlparse(link["href"])
            if "properties" in my_object:  # If my_object is an item
                new_path = add_user_prefix(link_parser.path, user, my_object["collection"], my_object["id"])
            else:  # If my_object is a collection
                new_path = add_user_prefix(link_parser.path, user, my_object["id"])
            links[j]["href"] = link_parser._replace(path=new_path).geturl()
        return my_object

    def adapt_links(self, content: dict, user: str, collection_id: str, object_name: str) -> dict:
        """adapt all the links that are outside from the collection section

        Args:
            content (dict): The response content from the middleware
            'call_next' loaded in json format.
            user (str): The user id.

        Returns:
            dict: The content passed in parameter with adapted links
        """
        links = content["links"]
        for i, link in enumerate(links):
            link_parser = urlparse(link["href"])
            new_path = add_user_prefix(link_parser.path, user, collection_id)
            links[i]["href"] = link_parser._replace(path=new_path).geturl()
        for i in range(len(content[object_name])):
            content[object_name][i] = self.adapt_object_links(content[object_name][i], user)
        return content

    async def get_item_from_collection(self, request: Request):
        """Get an item from the collection.

        Args:
            request (Request): The request object.

        Returns:
            Optional[Dict]: The item from the collection if found, else None.
        """
        try:
            item = await self.client.get_item(
                item_id=self.request_ids["item_id"],
                collection_id=f"{self.request_ids['owner_id']}_{self.request_ids['collection_id']}",
                request=request,
            )
            return item
        except NotFoundError:
            logger.info(
                f"The element {self.request_ids['item_id']} does not \
exist in collection {self.request_ids['owner_id']}_{self.request_ids['collection_id']}",
            )
            return None
        except Exception as e:  # pylint: disable=broad-exception-caught
            logger.exception(f"Exception: {e}")
            raise HTTPException(
                detail=f"Exception when trying to get the item {item['id']} \
from the the {self.request_ids['owner_id']}_{self.request_ids['collection_id']} collection",
                status_code=HTTP_400_BAD_REQUEST,
            ) from e

    def check_s3_key(self, item: dict, asset_name: str, s3_key):
        """Check if the given S3 key exists and matches the expected path.

        Args:
            item (dict): The item from the catalog (if it does exist) containing the asset.
            asset_name (str): The name of the asset to check.
            s3_key (str): The S3 key path to check against.

        Returns:
            bool: True if the S3 key is valid and exists, otherwise False.
            NOTE: Don't mind if we have RSPY_LOCAL_CATALOG_MODE set to ON (meaning self.s3_handler is None)

        Raises:
            HTTPException: If the s3_handler is not available, if S3 paths cannot be retrieved,
                        if the S3 paths do not match, or if there is an error checking the key.
        """
        if not item or not self.s3_handler:
            return False
        # update an item
        existing_asset = item["assets"].get(asset_name, None)
        if not existing_asset:
            return False

        # check if the new s3_href is the same as the existing one
        try:
            item_s3_path = existing_asset["alternate"]["s3"]["href"]
        except KeyError as exc:
            raise HTTPException(
                detail=f"Failed to get the s3 path for the asset {asset_name}",
                status_code=HTTP_500_INTERNAL_SERVER_ERROR,
            ) from exc
        if item_s3_path != s3_key:
            raise HTTPException(
                detail=(
                    f"Received an updated path for the asset {asset_name} of item {item['id']}. "
                    f"The current path is {item_s3_path}, and the new path is {s3_key}. "
                    "However, changing an existing path of an asset is not allowed."
                ),
                status_code=HTTP_400_BAD_REQUEST,
            )
        s3_key_array = s3_key.split("/")
        bucket = s3_key_array[2]
        key_path = "/".join(s3_key_array[3:])

        # check the presence of the key
        try:
            if not self.s3_handler.check_s3_key_on_bucket(bucket, key_path):
                raise HTTPException(
                    detail=f"The s3 key {s3_key} should exist on the bucket, but it couldn't be checked",
                    status_code=HTTP_400_BAD_REQUEST,
                )
            return True
        except RuntimeError as rte:
            raise HTTPException(
                detail=f"When checking the presence of the {s3_key} key, an error has been raised: {rte}",
                status_code=HTTP_400_BAD_REQUEST,
            ) from rte

    def s3_bucket_handling(self, files_s3_key: list[str], item: dict, request: Request) -> None:
        """Handle the transfer and deletion of files in S3 buckets.

        Args:
            files_s3_key (list[str]): List of S3 keys for the files to be transfered.
            item (dict): The catalog item from which all the remaining assets should be deleted.
            request (Request): The request object, used to determine the request method.

        Raises:
            HTTPException: If there are errors during the S3 transfer or deletion process.
        """
        if not self.s3_handler or not files_s3_key:
            logger.debug(f"s3_bucket_handling: nothing to do: {self.s3_handler} | {files_s3_key}")
            return

        try:
            temp_bucket_name = get_temp_bucket_name(files_s3_key)
            # now remove the s3://temp_bucket_name for each s3_key
            for idx, s3_key in enumerate(files_s3_key):
                files_s3_key[idx] = s3_key.replace(f"s3://{temp_bucket_name}", "")

            err_message = f"Failed to transfer file(s) from '{temp_bucket_name}' bucket to \
'{CATALOG_BUCKET}' catalog bucket!"
            config = TransferFromS3ToS3Config(
                files_s3_key,
                temp_bucket_name,
                CATALOG_BUCKET,
                copy_only=True,
                max_retries=3,
            )

            failed_files = self.s3_handler.transfer_from_s3_to_s3(config)

            if failed_files:
                raise HTTPException(
                    detail=f"{err_message} {failed_files}",
                    status_code=HTTP_400_BAD_REQUEST,
                )
            # In case of the PUT request, all the new assets are transfered (see up)
            # Any existing asset in the item (already in the catalog from a previous POST request)
            # but not found in this request is deleted
            # If a PATCH request is received (not yet implemented) do not delete anything
            if item and request.method == "PUT":
                for asset in item["assets"]:
                    self.s3_keys_to_be_deleted.append(item["assets"][asset]["alternate"]["s3"]["href"])
        except KeyError as kerr:
            raise HTTPException(
                detail=f"{err_message} Failed to find S3 credentials.",
                status_code=HTTP_400_BAD_REQUEST,
            ) from kerr
        except RuntimeError as rte:
            raise HTTPException(detail=f"{err_message} Reason: {rte}", status_code=HTTP_400_BAD_REQUEST) from rte

    def update_stac_item_publication(  # pylint: disable=too-many-locals
        self,
        content: dict,
        request: Request,
        item: dict,
    ) -> Any:
        """Update the JSON body of a feature push to the catalog.

        Args:
            content (dict): The content to update.
            request (Request): The HTTP request object.
            item (dict): The item from the catalog (if exists) to update.

        Returns:
            dict: The updated content.

        Raises:
            HTTPException: If there are errors in processing the request, such as missing collection name,
                        invalid S3 bucket, or failed file transfers.
        """
        if not int(os.environ.get("RSPY_LOCAL_CATALOG_MODE", 0)):  # don't move files if we are in local mode
            self.s3_handler = S3StorageHandler(
                os.environ["S3_ACCESSKEY"],
                os.environ["S3_SECRETKEY"],
                os.environ["S3_ENDPOINT"],
                os.environ["S3_REGION"],
            )

        collection_id = self.request_ids.get("collection_id", None)
        user = self.request_ids.get("owner_id", None)
        if not collection_id or not user:
            raise HTTPException(
                detail="Failed to get the user or the name of the collection!",
                status_code=HTTP_500_INTERNAL_SERVER_ERROR,
            )
        verify_existing_item_from_catalog(request.method, item, content.get("id", "Unknown"), f"{user}_{collection_id}")

        files_s3_key = []
        # 1 - update assets href
        for asset in content["assets"]:
            s3_filename, alternate_field = get_s3_filename_from_asset(content["assets"][asset])
            if alternate_field:
                if not item:
                    # the asset should be already in the catalog from a previous POST/PUT request
                    raise HTTPException(
                        detail=(f"The item that contains asset '{asset}' does not exist in the catalog "),
                        status_code=HTTP_400_BAD_REQUEST,
                    )
            else:
                # when alternate_key does not exist, it means the request is coming from the staging process,
                # and the s3_filename is on the temp bucket. this should be deleted later on after the catalog
                # insertion process is completed (see the use of clear_unnecessary_s3_files function)
                self.s3_keys_to_be_deleted.append(s3_filename)
            logger.debug(f"HTTP request add/update asset: {s3_filename!r}")
            fid = s3_filename.rsplit("/", maxsplit=1)[-1]
            if fid != asset:
                raise HTTPException(
                    detail=(
                        f"Invalid structure for the asset '{asset}'. The name of the key "
                        f"should be the filename, which is {fid} "
                    ),
                    status_code=HTTP_400_BAD_REQUEST,
                )
            # 2 - update alternate href to define catalog s3 bucket
            try:
                old_bucket_arr = s3_filename.split("/")
                old_bucket_arr[2] = CATALOG_BUCKET
                s3_key = "/".join(old_bucket_arr)
                # Check if the S3 key exists
                # TBD: The catalog should have nothing to do anymore with the
                # s3 level. This part has to be removed
                if not self.check_s3_key(item, asset, s3_key):
                    # update the 'href' key with the download link
                    new_href = f"https://{request.url.netloc}/catalog/\
collections/{user}:{collection_id}/items/{fid}/download/{asset}"
                    content["assets"][asset].update({"href": new_href})
                    # Update the S3 path to use the catalog bucket and create the alternate field
                    new_s3_href = {"s3": {"href": s3_key}}
                    content["assets"][asset].update({"alternate": new_s3_href})
                    # copy the key only if it isn't already in the final bucket
                    if not int(
                        os.environ.get("RSPY_LOCAL_CATALOG_MODE", 0),
                    ) and not self.s3_handler.check_s3_key_on_bucket(CATALOG_BUCKET, "/".join(old_bucket_arr[3:])):
                        files_s3_key.append(s3_filename)
                elif request.method == "PUT":
                    # remove the asset from the item, all assets that remain shall
                    # be deleted from the s3 bucket later on
                    item["assets"].pop(asset)
            except (IndexError, AttributeError, KeyError, RuntimeError) as exc:
                raise HTTPException(
                    detail=f"Failed to handle the s3 level. Reason: {exc}",
                    status_code=HTTP_400_BAD_REQUEST,
                ) from exc

        # 3 - include new stac extension if not present
        new_stac_extension = "https://stac-extensions.github.io/alternate-assets/v1.1.0/schema.json"
        if new_stac_extension not in content["stac_extensions"]:
            content["stac_extensions"].append(new_stac_extension)

        # 4 - bucket handling
        self.s3_bucket_handling(files_s3_key, item, request)

        # 5 - add owner data
        content["properties"].update({"owner": user})
        content.update({"collection": f"{user}_{collection_id}"})
        return content

    def generate_presigned_url(self, content, path):
        """This function is used to generate a time-limited download url"""
        # Assume that pgstac already selected the correct asset id
        # just check type, generate and return url
        path_splitted = path.split("/")
        asset_id = path_splitted[-1]
        item_id = path_splitted[-3]
        try:
            s3_path = (
                content["assets"][asset_id]["alternate"]["s3"]["href"]
                .replace(
                    f"s3://{CATALOG_BUCKET}",
                    "",
                )
                .lstrip("/")
            )
        except KeyError:
            return f"Failed to find asset named '{asset_id}' from item '{item_id}'", HTTP_404_NOT_FOUND
        try:
            s3_handler = S3StorageHandler(
                os.environ["S3_ACCESSKEY"],
                os.environ["S3_SECRETKEY"],
                os.environ["S3_ENDPOINT"],
                os.environ["S3_REGION"],
            )
            response = s3_handler.s3_client.generate_presigned_url(
                "get_object",
                Params={"Bucket": CATALOG_BUCKET, "Key": s3_path},
                ExpiresIn=PRESIGNED_URL_EXPIRATION_TIME,
            )
        except KeyError:
            return "Failed to find s3 credentials", HTTP_400_BAD_REQUEST
        except botocore.exceptions.ClientError:
            return "Failed to generate presigned url", HTTP_400_BAD_REQUEST
        return response, HTTP_302_FOUND

    def find_owner_id(self, ecql_ast: Node) -> str:
        """Browse an abstract syntax tree (AST) to find the owner_id.
        Then return it.

        Args:
            ecql_ast (_type_): The AST

        Returns:
            str: The owner_id
        """
        res = ""
        if hasattr(ecql_ast, "lhs"):
            if isinstance(ecql_ast.lhs, Attribute) and ecql_ast.lhs.name == "owner":
                if isinstance(ecql_ast, Like):
                    res = ecql_ast.pattern
                elif isinstance(ecql_ast, Equal):
                    res = ecql_ast.rhs
            elif left := self.find_owner_id(ecql_ast.lhs):
                res = left
            elif right := self.find_owner_id(ecql_ast.rhs):
                res = right
        return res

    async def collection_exists(self, request: Request, collection_id: str) -> bool:
        """Check if the collection exists.

        Returns:
            bool: True if the collection exists, False otherwise
        """
        try:
            await self.client.get_collection(collection_id, request)
            return True
        except Exception as e:  # pylint: disable=broad-exception-caught
            logger.error("Collection %s not found: %s", collection_id, e)
            return False

    async def manage_search_request(  # pylint: disable=too-many-branches
        self,
        request: Request,
    ) -> Request | JSONResponse:
        """find the user in the filter parameter and add it to the
        collection name.

        Args:
            request Request: the client request.

        Returns:
            Request: the new request with the collection name updated.
        """
        auth_roles = []
        user_login = ""
        owner_id = ""
        collection_id = ""
        if common_settings.CLUSTER_MODE:  # Get the list of access and the user_login calling the endpoint.
            auth_roles = request.state.auth_roles
            user_login = request.state.user_login
        if request.method == "POST":  # POST method.
            content = await request.json()
            if (
                "filter-lang" not in content and "filter" in content
            ):  # If not specified, the default value of filter_lang in a post method is cql2-json.
                filter_lang = {"filter-lang": "cql2-json"}
                stac_filter = {}
                stac_filter["filter"] = content.pop("filter")
                content = {
                    **content,
                    **filter_lang,
                    **stac_filter,
                }  # The "filter_lang" field has to be placed BEFORE the filter.
            if self.request_ids["collection_id"]:  # /catalog/collections/{owner_id}:{collection_id}/search ENDPOINT.
                owner_id = (
                    user_login if not self.request_ids["owner_id"] else self.request_ids["owner_id"]
                )  # Implicit owner_id.
                collection_id = self.request_ids["collection_id"]
                if not owner_id:  # We don't have owner_id in local mode --> error.
                    detail = {"error": "Owner Id can't be implicit in local mode"}
                    return JSONResponse(content=detail, status_code=HTTP_401_UNAUTHORIZED)
                request = search_endpoint_in_collection_post(content, request, owner_id, collection_id)
            elif "filter" in content and "collections" in content:  # /catalo/search ENDPOINT.
                owner_id, collection_id, request = search_endpoint_post(content=content, request=request)
            if (
                not owner_id or not collection_id
            ):  # TODO find a solution to get authorisations in this case for next stories
                return request
        else:  # GET method.
            query = parse_qs(request.url.query)
            if self.request_ids["collection_id"]:  # /catalog/collections/{owner_id}:{collection_id}/search ENDPOINT.
                owner_id = (
                    user_login if not self.request_ids["owner_id"] else self.request_ids["owner_id"]
                )  # Implicit owner_id.
                collection_id = self.request_ids["collection_id"]
                request = search_endpoint_in_collection_get(query, request, owner_id, collection_id)
            elif "filter" in query and "collections" in query:  # /catalog/search ENDPOINT.
                owner_id, collection_id, request = search_endpoint_get(query=query, request=request)
            if (
                not owner_id or not collection_id
            ):  # TODO find a solution to get authorisations in this case for next stories
                return request
        if (  # If we are in cluster mode and the user_login is not authorized
            # to put/post returns a HTTP_401_UNAUTHORIZED status.
            common_settings.CLUSTER_MODE
            and not get_authorisation(
                collection_id,
                auth_roles,
                "read",
                owner_id,
                user_login,
            )
        ):
            detail = {"error": "Unauthorized access."}
            return JSONResponse(content=detail, status_code=HTTP_401_UNAUTHORIZED)
        if not await self.collection_exists(request, f"{owner_id}_{collection_id}"):
            detail = {"error": f"Collection {collection_id} not found."}
            return JSONResponse(content=detail, status_code=HTTP_404_NOT_FOUND)
        return request

    async def manage_search_response(self, request: Request, response: StreamingResponse) -> Response:
        """The '/catalog/search' endpoint doesn't give the information of the owner_id and collection_id.
        to get these values, this function try to search them into the search query. If successful,
        updates the response content by removing the owner_id from the collection_id and adapt all links.
        If not successful, does nothing and return the response.

        Args:
            response (StreamingResponse): The response from the rs server.
            request (Request): The request from the client.

        Returns:
            Response: The updated response.
        """
        filters: Optional[Node] = None
        owner_id, collection_id = "", ""
        if request.method == "GET":
            query = parse_qs(request.url.query)
            if "filter" in query:
                qs_filter = query["filter"][0]
                filters = parse_ecql(qs_filter)
        elif request.method == "POST":
            query = await request.json()
            if "filter" in query:
                qs_filter_json = query["filter"]
                filters = parse_cql2_json(qs_filter_json)
        try:
            owner_id = self.find_owner_id(filters)
        except AttributeError:
            owner_id = self.request_ids["owner_id"]
        if "collections" in query:
            collection_id = query["collections"][0].removeprefix(owner_id)

        body = [chunk async for chunk in response.body_iterator]
        dec_content = b"".join(map(lambda x: x if isinstance(x, bytes) else x.encode(), body)).decode()  # type: ignore
        content = json.loads(dec_content)
        content = self.remove_user_from_objects(content, owner_id, "features")
        content = self.adapt_links(content, owner_id, collection_id, "features")

        # Add the stac authentication extension
        await self.add_authentication_extension(content)
<<<<<<< HEAD
        logger.debug(f"content = {content}")
        return JSONResponse(content, status_code=response.status_code)
=======

        return GeoJSONResponse(content, status_code=response.status_code)
>>>>>>> 310a6b68

    async def manage_put_post_request(  # pylint: disable=too-many-branches
        self,
        request: Request,
    ) -> Request | JSONResponse:
        """Adapt the request body for the STAC endpoint.

        Args:
            request (Request): The Client request to be updated.

        Returns:
            Request: The request updated.
        """
        user_login = ""
        auth_roles = []
        if common_settings.CLUSTER_MODE:  # Get the list of access and the user_login calling the endpoint.
            auth_roles = request.state.auth_roles
            user_login = request.state.user_login
        try:
            user = self.request_ids["owner_id"]
            content = await request.json()
            if (  # If we are in cluster mode and the user_login is not authorized
                # to put/post returns a HTTP_401_UNAUTHORIZED status.
                common_settings.CLUSTER_MODE
                and not get_authorisation(
                    self.request_ids["collection_id"],
                    auth_roles,
                    "write",
                    self.request_ids["owner_id"],
                    user_login,
                )
            ):
                detail = {"error": "Unauthorized access."}
                return JSONResponse(content=detail, status_code=HTTP_401_UNAUTHORIZED)

            if (
                request.scope["path"] == "/collections"  # POST collection
                or request.scope["path"] == f"/collections/{user}_{self.request_ids['collection_id']}"  # PUT collection
            ):
                # Manage a collection creation. The apikey user should be the same as the owner
                # field in the body request. In other words, an apikey user cannot create a
                # collection owned by another user.
                # We don't care for local mode, any user may create / delete collection owned by another user
                if common_settings.CLUSTER_MODE and user != user_login:
                    detail = {
                        "error": f"The '{user_login}' user cannot create a \
collection owned by the '{user}' user. Additionally, modifying the 'owner' field is not permitted also.",
                    }
                    logger.error(detail["error"])
                    return JSONResponse(content=detail, status_code=HTTP_401_UNAUTHORIZED)
                content["id"] = f"{user}_{content['id']}"
                if not content.get("owner"):
                    content["owner"] = user
                logger.debug(f"Handling for collection {content['id']}")
                # TODO update the links also?
            # The following section handles the request to create/update an item
            elif "items" in request.scope["path"]:
                # try to get the item if it is already part from the collection
                item = await self.get_item_from_collection(request)
                # !!!
                # Removed since RSPY 326, no need for bucket movement
                content = self.update_stac_item_publication(content, request, item)
                # !!!
                if content:
                    if request.method == "POST":
                        content = timestamps_extension.set_updated_expires_timestamp(content, "creation")
                        content = timestamps_extension.set_updated_expires_timestamp(content, "insertion")
                    else:  # PUT
                        published = expires = ""
                        if item and item.get("properties"):
                            published = item["properties"].get("published", "")
                            expires = item["properties"].get("expires", "")
                        if not published and not expires:
                            detail = {"error": f"Item {content['id']} not found."}
                            return JSONResponse(content=detail, status_code=HTTP_400_BAD_REQUEST)
                        content = timestamps_extension.set_updated_expires_timestamp(
                            content,
                            "update",
                            original_published=published,
                            original_expires=expires,
                        )
                if hasattr(content, "status_code"):
                    return content

            # update request body (better find the function that updates the body maybe?)c
            request._body = json.dumps(content).encode("utf-8")  # pylint: disable=protected-access

            return request  # pylint: disable=protected-access
        except KeyError as kerr_msg:
            raise HTTPException(
                detail=f"Missing key in request body! {kerr_msg}",
                status_code=HTTP_400_BAD_REQUEST,
            ) from kerr_msg

    def manage_all_collections(self, collections: dict, auth_roles: list, user_login: str) -> list[dict]:
        """Return the list of all collections accessible by the user calling it.

        Args:
            collections (dict): List of all collections.
            auth_roles (list): List of roles of the api-key.
            user_login (str): The api-key owner.

        Returns:
            dict: The list of all collections accessible by the user.
        """
        catalog_read_right_pattern = (
            r"rs_catalog_(?P<owner_id>.*(?=:)):(?P<collection_id>.+)_(?P<right_type>read|write|download)(?=$)"
        )
        accessible_collections = []

        # Filter roles for read access
        read_roles = [role for role in auth_roles if re.match(catalog_read_right_pattern, role)]

        for role in read_roles:
            if match := re.match(catalog_read_right_pattern, role):
                groups = match.groupdict()
                if groups["right_type"] == "read":
                    owner_id = groups["owner_id"]
                    collection_id = groups["collection_id"]
                    accessible_collections.extend(
                        filter_collections(
                            collections,
                            owner_id if collection_id == "*" else f"{owner_id}_{collection_id}",
                        ),
                    )

        accessible_collections.extend(filter_collections(collections, user_login))
        return accessible_collections

    def get_collection_id(self, collection: dict[str, str], size_owner_id: int) -> str:
        """get the collection id with explicit typing

        Args:
            collection (dict[str, str]): The collection.
            size_owner_id (int): The size of owner id.

        Returns:
            str: the collection id.
        """
        return collection["id"][size_owner_id:]

    def update_links_for_all_collections(self, collections: list[dict]) -> list[dict]:
        """Update the links for the endpoint /catalog/collections.

        Args:
            collections (list[dict]): all the collections to be updated.

        Returns:
            list[dict]: all the collections after the links updated.
        """
        for collection in collections:
            owner_id = collection["owner"]
            size_owner_id = int(
                len(owner_id) + 1,
            )  # example: if collection['id']=='toto_S1_L1' then size_owner_id==len('toto_')==len('toto')+1.
            collection_id = self.get_collection_id(collection, size_owner_id)
            # example: if collection['id']=='toto_S1_L1' then collection_id=='S1_L1'.
            for link in collection["links"]:
                link_parser = urlparse(link["href"])
                new_path = add_user_prefix(link_parser.path, owner_id, collection_id)
                link["href"] = link_parser._replace(path=new_path).geturl()
        return collections

    def update_stac_catalog_metadata(self, metadata: dict):
        """Update the metadata fields from a catalog

        Args:
            metadata (dict): The metadata that has to be updated. The fields id, title,
                            description and stac_version are to be updated, by using the env vars which have
                            to be set before starting the app/pod. The existing values are used if
                            the env vars are not found
        """
        if metadata.get("type") == "Catalog":
            for key in ["id", "title", "description", "stac_version"]:
                if key in metadata:
                    metadata[key] = os.environ.get(f"CATALOG_METADATA_{key.upper()}", metadata[key])

    async def manage_get_response(  # pylint: disable=too-many-locals, too-many-branches, too-many-statements
        self,
        request: Request,
        response: StreamingResponse,
    ) -> Response | JSONResponse:
        """Remove the user name from objects and adapt all links.

        Args:
            request (Request): The client request.
            response (Response | StreamingResponse): The response from the rs-catalog.
        Returns:
            Response: The response updated.
        """
        user = self.request_ids["owner_id"]
        body = [chunk async for chunk in response.body_iterator]
        dec_content = b"".join(map(lambda x: x if isinstance(x, bytes) else x.encode(), body)).decode()  # type: ignore
        content = json.loads(dec_content)
        self.update_stac_catalog_metadata(content)
        auth_roles = []
        user_login = ""

        if common_settings.CLUSTER_MODE:  # Get the list of access and the user_login calling the endpoint.
            auth_roles = request.state.auth_roles
            user_login = request.state.user_login
        if request.scope["path"] == "/":
            if common_settings.CLUSTER_MODE:  # /catalog
                content = manage_landing_page(auth_roles, user_login, content)
                if hasattr(content, "status_code"):  # Unauthorized
                    return content
            # Manage local landing page of the catalog
            regex_catalog = r"/collections/(?P<owner_id>.+?)_(?P<collection_id>.*)"
            for link in content["links"]:
                link_parser = urlparse(link["href"])

                if match := re.match(regex_catalog, link_parser.path):
                    groups = match.groupdict()
                    new_path = add_user_prefix(link_parser.path, groups["owner_id"], groups["collection_id"])
                    link["href"] = link_parser._replace(path=new_path).geturl()
            url = request.url._url  # pylint: disable=protected-access
            url = url[: len(url) - len(request.url.path)]
            content = add_prefix_link_landing_page(content, url)
        elif request.scope["path"] == "/collections":  # /catalog/owner_id/collections
            if user:
                content["collections"] = filter_collections(content["collections"], user)
                content = self.remove_user_from_objects(content, user, "collections")
                content = self.adapt_links(
                    content,
                    user,
                    self.request_ids["collection_id"],
                    "collections",
                )
            else:
                content["collections"] = self.manage_all_collections(
                    content["collections"],
                    auth_roles,
                    user_login,
                )
                content["collections"] = self.update_links_for_all_collections(content["collections"])
                self_parser = urlparse(content["links"][2]["href"])
                content["links"][0]["href"] += "catalog/"
                content["links"][1]["href"] += "catalog/"
                content["links"][2]["href"] = self_parser._replace(path="/catalog/collections").geturl()

        elif (  # If we are in cluster mode and the user_login is not authorized
            # to this endpoint returns a HTTP_401_UNAUTHORIZED status.
            common_settings.CLUSTER_MODE
            and self.request_ids["collection_id"]
            and self.request_ids["owner_id"]
            and not get_authorisation(
                self.request_ids["collection_id"],
                auth_roles,
                "read",
                self.request_ids["owner_id"],
                user_login,
            )
            # I don't know why but the STAC browser doesn't send authentication for the queryables endpoint.
            # So allow this endpoint without authentication in this specific case.
            and not (common_settings.request_from_stacbrowser(request) and request.url.path.endswith("/queryables"))
        ):
            detail = {"error": "Unauthorized access."}
            return JSONResponse(content=detail, status_code=HTTP_401_UNAUTHORIZED)
        elif (
            "/collections" in request.scope["path"] and "items" not in request.scope["path"]
        ):  # /catalog/collections/owner_id:collection_id
            content = remove_user_from_collection(content, user)
            content = self.adapt_object_links(content, user)
        elif (
            "items" in request.scope["path"] and not self.request_ids["item_id"]
        ):  # /catalog/owner_id/collections/collection_id/items
            content = self.remove_user_from_objects(content, user, "features")
            content = self.adapt_links(
                content,
                user,
                self.request_ids["collection_id"],
                "features",
            )
        elif request.scope["path"] == "/search":
            pass
        elif self.request_ids["item_id"]:  # /catalog/owner_id/collections/collection_id/items/item_id
            content = remove_user_from_feature(content, user)
            content = self.adapt_object_links(content, user)

        # Add the stac authentication extension
        await self.add_authentication_extension(content)

        media_type = "application/geo+json" if "/items" in request.scope["path"] else None
        return JSONResponse(content, status_code=response.status_code, media_type=media_type)

    async def manage_download_response(self, request: Request, response: StreamingResponse) -> Response:
        """
        Manage download response and handle requests that should generate a presigned URL.

        Args:
            request (starlette.requests.Request): The request object.
            response (starlette.responses.StreamingResponse): The response object received.

        Returns:
            JSONResponse: Returns a JSONResponse object containing either the presigned URL or
            the response content with the appropriate status code.

        """
        user_login = ""
        auth_roles = []
        if common_settings.CLUSTER_MODE:  # Get the list of access and the user_login calling the endpoint.
            auth_roles = request.state.auth_roles
            user_login = request.state.user_login
        if (  # If we are in cluster mode and the user_login is not authorized
            # to this endpoint returns a HTTP_401_UNAUTHORIZED status.
            common_settings.CLUSTER_MODE
            and self.request_ids["collection_id"]
            and self.request_ids["owner_id"]
            and not get_authorisation(
                self.request_ids["collection_id"],
                auth_roles,
                "download",
                self.request_ids["owner_id"],
                user_login,
            )
        ):
            detail = {"error": "Unauthorized access."}
            return JSONResponse(content=detail, status_code=HTTP_401_UNAUTHORIZED)
        body = [chunk async for chunk in response.body_iterator]
        content = json.loads(b"".join(body).decode())  # type:ignore
        if content.get("code", True) != "NotFoundError":
            # Only generate presigned url if the item is found
            content, code = self.generate_presigned_url(content, request.url.path)
            if code == HTTP_302_FOUND:
                return RedirectResponse(url=content, status_code=code)
            return JSONResponse(content, status_code=code)
        return JSONResponse(content, status_code=response.status_code)

    async def manage_put_post_response(self, request: Request, response: StreamingResponse):
        """
        Manage put or post responses.

        Args:
            response (starlette.responses.StreamingResponse): The response object received.

        Returns:
            JSONResponse: Returns a JSONResponse object containing the response content
            with the appropriate status code.

        Raises:
            HTTPException: If there is an error while clearing the temporary bucket,
            raises an HTTPException with a status code of 400 and detailed information.
            If there is a generic exception, raises an HTTPException with a status code
            of 400 and a generic bad request detail.

        """
        try:
            user = self.request_ids["owner_id"]
            body = [chunk async for chunk in response.body_iterator]
            response_content = json.loads(b"".join(body).decode())  # type: ignore
            if request.scope["path"] == "/collections":
                response_content = remove_user_from_collection(response_content, user)
                response_content = self.adapt_object_links(response_content, user)
            elif (
                request.scope["path"]
                == f"/collections/{user}_{self.request_ids['collection_id']}/items/{self.request_ids['item_id']}"
            ):
                response_content = remove_user_from_feature(response_content, user)
                response_content = self.adapt_object_links(response_content, user)
            self.clear_unnecessary_s3_files()
        except RuntimeError as exc:
            return JSONResponse(content=f"Failed to clean temporary bucket: {exc}", status_code=HTTP_400_BAD_REQUEST)
        except Exception as exc:  # pylint: disable=broad-except
            JSONResponse(content=f"Bad request: {exc}", status_code=HTTP_400_BAD_REQUEST)
        media_type = "application/geo+json" if "/items" in request.scope["path"] else None
        return JSONResponse(response_content, status_code=response.status_code, media_type=media_type)

    async def manage_delete_response(self, response: StreamingResponse, user: str) -> Response:
        """Change the name of the deleted collection by removing owner_id.

        Args:

            response (StreamingResponse): The client response.
            user (str): The owner id.

        Returns:
            JSONResponse: The new response with the updated collection name.
        """
        body = [chunk async for chunk in response.body_iterator]
        response_content = json.loads(b"".join(body).decode())  # type:ignore
        if "deleted collection" in response_content:
            response_content["deleted collection"] = response_content["deleted collection"].removeprefix(f"{user}_")
        return JSONResponse(response_content)

    def manage_delete_request(self, request: Request):
        """Check if the deletion is allowed.

        Args:
            request (Request): The client request.

        Raises:
            HTTPException: If the user is not authenticated.

        Returns:
            bool: Return True if the deletion is allowed, False otherwise.
        """
        user_login = getpass.getuser()
        auth_roles = []
        if common_settings.CLUSTER_MODE:  # Get the list of access and the user_login calling the endpoint.
            auth_roles = request.state.auth_roles
            user_login = request.state.user_login
        if (  # If we are in cluster mode and the user_login is not authorized
            # to this endpoint returns a HTTP_401_UNAUTHORIZED status.
            common_settings.CLUSTER_MODE
            and self.request_ids["collection_id"]
            and self.request_ids["owner_id"]
            and not get_authorisation(
                self.request_ids["collection_id"],
                auth_roles,
                "write",
                self.request_ids["owner_id"],
                user_login,
            )
        ):
            return False
        # we don't care for local mode, any user may create / delete collection owned by another user
        if common_settings.CLUSTER_MODE and self.request_ids["owner_id"] != user_login:
            # Manage a collection deletion. The apikey user (or local user if in local mode)
            # should be the same as the owner field in the body request. In other words, the
            # apikey user cannot delete a collection owned by another user
            logger.error(
                f"The '{user_login}' user cannot delete a \
collection or an item from a collection owned by the '{self.request_ids['owner_id']}' user",
            )
            return False
        return True

    async def retrieve_timestamp(self, request: Request) -> tuple[str, str]:
        """This function will retrieve the published and expires fields in the item
        we want to update to keep them unchanged.

        Args:
            request (Request): The initial request that is a put item.

        Returns:
            tuple[str, str]: published field, expires field.
        """

        try:
            item = await self.client.get_item(
                item_id=self.request_ids["item_id"],
                collection_id=f"{self.request_ids['owner_id']}_{self.request_ids['collection_id']}",
                request=request,
            )
            return (item["properties"]["published"], item["properties"]["expires"])
        except Exception:  # pylint: disable=broad-exception-caught
            return ("", "")

    async def dispatch(self, request, call_next):  # pylint: disable=too-many-branches, too-many-return-statements
        """Redirect the user catalog specific endpoint and adapt the response content."""
        request_body = None if request.method not in ["POST", "PUT"] else await request.json()
        # Get the the user_login calling the endpoint. If this is not set (the authentication.authenticate function
        # is not called), the local user shall be used (later on, in rereoute_url)
        # The common_settings.CLUSTER_MODE may not be used because for some endpoints like /api
        # the authenticate is not called even if common_settings.CLUSTER_MODE is True. Thus, the presence of
        # user_login has to be checked instead
        try:
            user_login = request.state.user_login
        except (NameError, AttributeError):
            # The current running user (if in local mode) will be used if needed in rerouting
            user_login = None
        logger.debug(
            f"Received {request.method} user_login is '{user_login}' url request.url.path = {request.url.path}",
        )
        request.scope["path"], self.request_ids = reroute_url(request.url.path, request.method, user_login)
        if not request.scope["path"]:  # Invalid endpoint
            return JSONResponse(content="Invalid endpoint.", status_code=HTTP_400_BAD_REQUEST)
        logger.debug(f"reroute_url formating: path = {request.scope['path']} | requests_ids = {self.request_ids}")
        # Overwrite user and collection id with the ones provided in the request body
        # This is available in POST/PUT/PATCH methods only
        if request_body:
            self.request_ids["owner_id"] = self.request_ids.get("owner_id") or request_body.get("owner")
            # received a POST/PUT/PATCH for a STAC item or
            # a STAC collection is created
            if not self.request_ids["collection_id"]:
                self.request_ids["collection_id"] = request_body.get("collection") or request_body.get("id")
            if not self.request_ids["item_id"] and request_body.get("type") == "Feature":
                self.request_ids["item_id"] = request_body.get("id", None)

        if "/health" in request.scope["path"]:
            # return true if up and running
            return JSONResponse(content="Healthy", status_code=HTTP_200_OK)
        # Handle requests
        if request.scope["path"] == "/search":
            # URL: GET: '/catalog/search'
            request = await self.manage_search_request(request)
            if hasattr(request, "status_code"):  # Unauthorized
                return request
        elif request.method in {"POST", "PUT"} and self.request_ids["owner_id"]:
            # URL: POST / PUT: '/catalog/collections/{USER}:{COLLECTION}'
            # or '/catalog/collections/{USER}:{COLLECTION}/items'
            request = await self.manage_put_post_request(request)
            if hasattr(request, "status_code"):  # Unauthorized
                return request
        elif request.method in ["POST", "PUT"] and not self.request_ids["owner_id"]:
            return JSONResponse(content="Invalid body.", status_code=HTTP_400_BAD_REQUEST)
        elif request.method == "DELETE":
            if not self.manage_delete_request(request):
                return JSONResponse(content="Deletion not allowed.", status_code=HTTP_401_UNAUTHORIZED)

        response = await call_next(request)

        # Don't forward responses that fail.
        # NOTE: the 30x (redirect responses) are used by the oauth2 authentication.
        if response.status_code not in (HTTP_200_OK, HTTP_201_CREATED, HTTP_302_FOUND, HTTP_307_TEMPORARY_REDIRECT):
            if response is None:
                return None

            # Read the body. WARNING: after this, the body cannot be read a second time.
            body = [chunk async for chunk in response.body_iterator]
            response_content = json.loads(b"".join(body).decode())  # type:ignore
            self.clear_catalog_bucket(response_content)

            # Return a regular JSON response instead of StreamingResponse because the body cannot be read again.
            return JSONResponse(status_code=response.status_code, content=response_content)

        # Handle responses
        if request.scope["path"] == "/search":
            # GET: '/catalog/search'
            response = await self.manage_search_response(request, response)
        elif request.method == "GET" and "download" in request.url.path:
            # URL: GET: '/catalog/collections/{USER}:{COLLECTION}/items/{FEATURE_ID}/download/{ASSET_TYPE}
            response = await self.manage_download_response(request, response)
        elif request.method == "GET" and (
            self.request_ids["owner_id"] or request.scope["path"] in ["/", "/collections", "/queryables"]
        ):
            # URL: GET: '/catalog/collections/{USER}:{COLLECTION}'
            # URL: GET: '/catalog/'
            # URL: GET: '/catalog/collections
            response = await self.manage_get_response(request, response)
        elif request.method in ["POST", "PUT"] and self.request_ids["owner_id"]:
            # URL: POST / PUT: '/catalog/collections/{USER}:{COLLECTION}'
            # or '/catalog/collections/{USER}:{COLLECTION}/items'
            response = await self.manage_put_post_response(request, response)
        elif request.method == "DELETE" and self.request_ids["owner_id"]:
            response = await self.manage_delete_response(response, self.request_ids["owner_id"])

        return response

    async def add_authentication_extension(self, content: dict):
        """Add the stac authentication extension, see: https://github.com/stac-extensions/authentication"""

        # Only on cluster mode
        if not common_settings.CLUSTER_MODE:
            return

        # Read environment variables
        oidc_endpoint = os.environ["OIDC_ENDPOINT"]
        oidc_realm = os.environ["OIDC_REALM"]
        oidc_metadata_url = f"{oidc_endpoint}/realms/{oidc_realm}/.well-known/openid-configuration"

        # Add the STAC extension at the root
        extensions = content.setdefault("stac_extensions", [])
        url = "https://stac-extensions.github.io/authentication/v1.1.0/schema.json"
        if url not in extensions:
            extensions.append(url)

        # Add the authentication schemes under the root or "properties" (for the items)
        parent = content
        if content.get("type") == "Feature":
            parent = content.setdefault("properties", {})
        oidc = await oauth2.KEYCLOAK.load_server_metadata()
        parent.setdefault("auth:schemes", {}).update(
            {
                "apikey": {
                    "type": "apiKey",
                    "description": f"API key generated using {os.environ['RSPY_UAC_HOMEPAGE']}"  # link to /docs
                    # add anchor to the "new api key" endpoint
                    "#/Manage%20API%20keys/get_new_api_key_auth_api_key_new_get",
                    "name": "x-api-key",
                    "in": "header",
                },
                "openid": {
                    "type": "openIdConnect",
                    "description": "OpenID Connect",
                    "openIdConnectUrl": oidc_metadata_url,
                },
                "oauth2": {
                    "type": "oauth2",
                    "description": "OAuth2+PKCE Authorization Code Flow",
                    "flows": {
                        "authorizationCode": {
                            "authorizationUrl": oidc["authorization_endpoint"],
                            "tokenUrl": oidc["token_endpoint"],
                            "scopes": {},
                        },
                    },
                },
            },
        )

        # Add the authentication reference to each link and asset
        for link_or_asset in content.get("links", []) + list(content.get("assets", {}).values()):
            link_or_asset["auth:refs"] = ["apikey", "openid", "oauth2"]
        # Add the extension to the response root and to nested collections, items, ...
        # Do recursive calls to all nested fields, if defined
        for nested_field in ["collections", "features"]:
            for nested_content in content.get(nested_field, []):
                await self.add_authentication_extension(nested_content)<|MERGE_RESOLUTION|>--- conflicted
+++ resolved
@@ -646,13 +646,8 @@
 
         # Add the stac authentication extension
         await self.add_authentication_extension(content)
-<<<<<<< HEAD
-        logger.debug(f"content = {content}")
-        return JSONResponse(content, status_code=response.status_code)
-=======
 
         return GeoJSONResponse(content, status_code=response.status_code)
->>>>>>> 310a6b68
 
     async def manage_put_post_request(  # pylint: disable=too-many-branches
         self,
