"""A BaseHTTPMiddleware to handle the user multi catalog.

The stac-fastapi software doesn't handle multi catalog.
In the rs-server we need to handle user-based catalogs.

The rs-server uses only one catalog but the collections are prefixed by the user name.
The middleware is used to hide this mechanism.

The middleware:
* redirect the user-specific request to the common stac api endpoint
* modifies the request to add the user prefix in the collection name
* modifies the response to remove the user prefix in the collection name
* modifies the response to update the links.
"""

import json
import logging
import os
import re
from typing import Any
from urllib.parse import parse_qs, urlencode, urlparse

import botocore
from fastapi import HTTPException
from pygeofilter.ast import Attribute, Equal, Like, Node
from pygeofilter.parsers.cql2_json import parse as parse_cql2_json
from pygeofilter.parsers.ecql import parse as parse_ecql
from rs_server_catalog.landing_page import manage_landing_page
from rs_server_catalog.user_handler import (
    add_user_prefix,
    filter_collections,
    remove_user_from_collection,
    remove_user_from_feature,
    reroute_url,
)
<<<<<<< HEAD
=======
from rs_server_common import settings as common_settings
>>>>>>> 7fb0901b
from rs_server_common.s3_storage_handler.s3_storage_handler import (
    S3StorageHandler,
    TransferFromS3ToS3Config,
)
from rs_server_common.utils.logging import Logging
from starlette.middleware.base import BaseHTTPMiddleware, StreamingResponse
from starlette.requests import Request
from starlette.responses import JSONResponse, Response
from starlette.status import HTTP_400_BAD_REQUEST

PRESIGNED_URL_EXPIRATION_TIME = 1800  # 30 minutes
CATALOG_BUCKET = os.environ.get("RSPY_CATALOG_BUCKET", "rs-cluster-catalog")


logger = Logging.default(__name__)


class UserCatalog:
    """The user catalog middleware handler."""

    def __init__(self):
        """Constructor, called from the middleware"""

        self.handler: S3StorageHandler = None
        self.temp_bucket_name: str = ""
        self.request_ids: dict[Any, Any] = {}

    def remove_user_from_objects(self, content: dict, user: str, object_name: str) -> dict:
        """Remove the user id from the object.

        Args:
            content (dict): The response content from the middleware
            'call_next' loaded in json format.
            user (str): The user id to remove.
            object_name (str): Precise the object type in the content.
            It can be collections or features.

        Returns:
            dict: The content with the user id removed.
        """
        objects = content[object_name]
        nb_objects = len(objects)
        for i in range(nb_objects):
            if object_name == "collections":
                objects[i] = remove_user_from_collection(objects[i], user)
            else:
                objects[i] = remove_user_from_feature(objects[i], user)
        return content

    def clear_temp_bucket(self, content: dict):
        """Used to clear specific files from temporary bucket."""
        if not self.handler:
            return
        for asset in content.get("assets", {}):
            # Iterate through all assets and delete them from the temp bucket.
            file_key = (
                content["assets"][asset]["alternate"]["s3"]["href"]
                .replace(
                    f"s3://{CATALOG_BUCKET}",
                    "",
                )
                .lstrip("/")
            )
            if not int(os.environ.get("RSPY_LOCAL_CATALOG_MODE", 0)):  # don't move files if we are in local mode
                # get the s3 asset file key by removing bucket related info (s3://temp-bucket-key)
                self.handler.delete_file_from_s3(self.temp_bucket_name, file_key)

    def clear_catalog_bucket(self, content: dict):
        """Used to clear specific files from catalog bucket."""
        if not self.handler:
            return
        for asset in content["assets"]:
            # For catalog bucket, data is already store into alternate:s3:href
            file_key = content["assets"][asset]["alternate"]["s3"]["href"]
            if not int(os.environ.get("RSPY_LOCAL_CATALOG_MODE", 0)):  # don't move files if we are in local mode
                self.handler.delete_file_from_s3(CATALOG_BUCKET, file_key)

    def adapt_object_links(self, my_object: dict, user: str) -> dict:
        """adapt all the links from a collection so the user can use them correctly

        Args:
            object (dict): The collection
            user (str): The user id

        Returns:
            dict: The collection passed in parameter with adapted links
        """
        links = my_object["links"]
        for j, link in enumerate(links):
            link_parser = urlparse(link["href"])
            if "properties" in my_object:  # If my_object is a feature
                new_path = add_user_prefix(link_parser.path, user, my_object["collection"], my_object["id"])
            else:  # If my_object is a collection
                new_path = add_user_prefix(link_parser.path, user, my_object["id"])
            links[j]["href"] = link_parser._replace(path=new_path).geturl()
        return my_object

    def adapt_links(self, content: dict, user: str, collection_id: str, object_name: str) -> dict:
        """adapt all the links that are outside from the collection section

        Args:
            content (dict): The response content from the middleware
            'call_next' loaded in json format.
            user (str): The user id.

        Returns:
            dict: The content passed in parameter with adapted links
        """
        links = content["links"]
        for i, link in enumerate(links):
            link_parser = urlparse(link["href"])
            new_path = add_user_prefix(link_parser.path, user, collection_id)
            links[i]["href"] = link_parser._replace(path=new_path).geturl()
        for i in range(len(content[object_name])):
            content[object_name][i] = self.adapt_object_links(content[object_name][i], user)
        return content

    def update_stac_item_publication(self, content: dict, user: str) -> Any:  # pylint: disable=too-many-locals
        """Update json body of feature push to catalog"""

        # Unique set of temp bucket names
        bucket_names = set()

        files_s3_key = []
        # 1 - update assets href
        for asset in content["assets"]:
            filename_str = content["assets"][asset]["href"]
            logger.debug(f"HTTP request asset: {filename_str!r}")
            fid = filename_str.rsplit("/", maxsplit=1)[-1]
            new_href = (
                f'https://rs-server/catalog/{user}/collections/{content["collection"]}/items/{fid}/download/{asset}'
            )
            content["assets"][asset].update({"href": new_href})
            # 2 - update alternate href to define catalog s3 bucket
            try:
                old_bucket_arr = filename_str.split("/")
                temp_bucket_name = old_bucket_arr[0] if "s3" not in old_bucket_arr[0] else old_bucket_arr[2]
                bucket_names.add(temp_bucket_name)
                old_bucket_arr[2] = CATALOG_BUCKET
                s3_key = "/".join(old_bucket_arr)
                new_s3_href = {"s3": {"href": s3_key}}
                content["assets"][asset].update({"alternate": new_s3_href})
                files_s3_key.append(filename_str.replace(f"s3://{temp_bucket_name}", ""))
            except (IndexError, AttributeError, KeyError) as exc:
                raise HTTPException(detail="Invalid obs bucket!", status_code=HTTP_400_BAD_REQUEST) from exc

        # There should be a single temp bucket name
        if not bucket_names:
            raise HTTPException(detail="'assets' are missing from the request", status_code=HTTP_400_BAD_REQUEST)
        if len(bucket_names) > 1:
            raise HTTPException(
                detail=f"A single s3 bucket should be used in the 'assets': {bucket_names!r}",
                status_code=HTTP_400_BAD_REQUEST,
            )
        self.temp_bucket_name = bucket_names.pop()

        # 3 - include new stac extension if not present

        new_stac_extension = "https://stac-extensions.github.io/alternate-assets/v1.1.0/schema.json"
        if new_stac_extension not in content["stac_extensions"]:
            content["stac_extensions"].append(new_stac_extension)
        # 4 bucket movement
        try:
            if not int(os.environ.get("RSPY_LOCAL_CATALOG_MODE", 0)):  # don't move files if we are in local mode
                self.handler = S3StorageHandler(
                    os.environ["S3_ACCESSKEY"],
                    os.environ["S3_SECRETKEY"],
                    os.environ["S3_ENDPOINT"],
                    os.environ["S3_REGION"],
                )
                config = TransferFromS3ToS3Config(
                    files_s3_key,
                    self.temp_bucket_name,
                    CATALOG_BUCKET,
                    copy_only=True,
                    max_retries=3,
                )

                failed_files = self.handler.transfer_from_s3_to_s3(config)

                if failed_files:
                    raise HTTPException(
                        detail=f"Could not transfer files to catalog bucket: {failed_files}",
                        status_code=500,
                    )
        except KeyError as kerr:
            raise HTTPException(detail="Could not find S3 credentials", status_code=500) from kerr
        except RuntimeError as rte:
            raise HTTPException(detail="Could not connect to obs bucket!", status_code=400) from rte

        # 5 - add owner data
        content["properties"].update({"owner": user})
        content.update({"collection": f"{user}_{content['collection']}"})
        return content

    def generate_presigned_url(self, content, path):
        """This function is used to generate a time-limited download url"""
        # Assume that pgstac already selected the correct asset id
        # just check type, generate and return url
        asset_id = path.split("/")[-1]
        s3_path = (
            content["assets"][asset_id]["alternate"]["s3"]["href"]
            .replace(
                f"s3://{CATALOG_BUCKET}",
                "",
            )
            .lstrip("/")
        )
        try:
            handler = S3StorageHandler(
                os.environ["S3_ACCESSKEY"],
                os.environ["S3_SECRETKEY"],
                os.environ["S3_ENDPOINT"],
                os.environ["S3_REGION"],
            )
            response = handler.s3_client.generate_presigned_url(
                "get_object",
                Params={"Bucket": CATALOG_BUCKET, "Key": s3_path},
                ExpiresIn=PRESIGNED_URL_EXPIRATION_TIME,
            )
        except KeyError:
            return "Could not find s3 credentials", HTTP_400_BAD_REQUEST
        except botocore.exceptions.ClientError:
            return "Could not generate presigned url", HTTP_400_BAD_REQUEST
        return response, 302

    def find_owner_id(self, ecql_ast: Node) -> str:
        """Browse an abstract syntax tree (AST) to find the owner_id.
        Then return it.

        Args:
            ecql_ast (_type_): The AST

        Returns:
            str: The owner_id
        """
        res = ""
        if hasattr(ecql_ast, "lhs"):
            if isinstance(ecql_ast.lhs, Attribute) and ecql_ast.lhs.name == "owner_id":
                if isinstance(ecql_ast, Like):
                    res = ecql_ast.pattern
                elif isinstance(ecql_ast, Equal):
                    res = ecql_ast.rhs
            elif left := self.find_owner_id(ecql_ast.lhs):
                res = left
            elif right := self.find_owner_id(ecql_ast.rhs):
                res = right
        return res

    async def manage_search_request(self, request: Request) -> Request:
        """find the user in the filter parameter and add it to the
        collection name.

        Args:
            request Request: the client request.

        Returns:
            Request: the new request with the collection name updated.
        """

        if request.method == "POST":
            content = await request.json()
            if request.scope["path"] == "/search" and "filter" in content:
                qs_filter = content["filter"]
                filters = parse_cql2_json(qs_filter)
                user = self.find_owner_id(filters)
                if "collections" in content:
                    content["collections"] = [f"{user}_{content['collections'][0]}"]
                    request._body = json.dumps(content).encode("utf-8")  # pylint: disable=protected-access
        else:
            query = parse_qs(request.url.query)
            if "filter" in query:
                if "filter-lang" not in query:
                    query["filter-lang"] = ["cql2-text"]
                qs_filter = query["filter"][0]
                filters = parse_ecql(qs_filter)
                user = self.find_owner_id(filters)
                if "collections" in query:
                    query["collections"] = [f"{user}_{query['collections'][0]}"]
                    request.scope["query_string"] = urlencode(query, doseq=True).encode()
        return request

    async def manage_search_response(self, request: Request, response: StreamingResponse) -> Response:
        """The '/catalog/search' endpoint doesn't give the information of the owner_id and collection_id.
        to get these values, this function try to search them into the search query. If successful,
        updates the response content by removing the owner_id from the collection_id and adapt all links.
        If not successful, does nothing and return the response.

        Args:
            response (StreamingResponse): The response from the rs server.
            request (Request): The request from the client.

        Returns:
            Response: The updated response.
        """
        owner_id, collection_id = "", ""
        if request.method == "GET":
            query = parse_qs(request.url.query)
            if "filter" in query:
                qs_filter = query["filter"][0]
                filters = parse_ecql(qs_filter)
        elif request.method == "POST":
            query = await request.json()
            if "filter" in query:
                qs_filter_json = query["filter"]
                filters = parse_cql2_json(qs_filter_json)
        owner_id = self.find_owner_id(filters)
        if "collections" in query:
            collection_id = query["collections"][0].removeprefix(owner_id)
        if owner_id and collection_id:
            body = [chunk async for chunk in response.body_iterator]
            content = json.loads(b"".join(map(lambda x: x if isinstance(x, bytes) else x.encode(), body)).decode())
            content = self.remove_user_from_objects(content, owner_id, "features")
            content = self.adapt_links(content, owner_id, collection_id, "features")
            return JSONResponse(content, status_code=response.status_code)
        return response

    async def manage_put_post_request(self, request: Request) -> Request | JSONResponse:
        """Adapt the request body for the STAC endpoint.

        Args:
            request (Request): The Client request to be updated.

        Returns:
            Request: The request updated.
        """
        try:
            user = self.request_ids["owner_id"]
            content = await request.json()
            if request.scope["path"] == "/collections":
                content["id"] = f"{user}_{content['id']}"
            if "items" in request.scope["path"]:
                content = self.update_stac_item_publication(content, user)
            # update request body (better find the function that updates the body maybe?)c
            request._body = json.dumps(content).encode("utf-8")  # pylint: disable=protected-access
            return request  # pylint: disable=protected-access
        except KeyError as kerr_msg:
            raise HTTPException(
                detail=f"Missing key in request body! {kerr_msg}",
                status_code=HTTP_400_BAD_REQUEST,
            ) from kerr_msg
        except Exception as e:
            raise HTTPException(detail=f"General exception {e}", status_code=HTTP_400_BAD_REQUEST) from e

    def manage_all_collections(self, collections: dict, auth_roles: list, user_login: str) -> list:
        """Return the list of all collections accessible by the user calling it.

        Args:
            collections (dict): List of all collections.
            auth_roles (list): List of roles of the api-key.
            user_login (str): The api-key owner.

        Returns:
            dict: The list of all collections accessible by the user.
        """
        catalog_read_right_pattern = (
            r"rs_catalog_(?P<owner_id>.*(?=:)):(?P<collection_id>.+)_(?P<right_type>read|write|download)(?=$)"
        )
        accessible_collections = []

        # Filter roles for read access
        read_roles = [role for role in auth_roles if re.match(catalog_read_right_pattern, role)]

        for role in read_roles:
            if match := re.match(catalog_read_right_pattern, role):
                groups = match.groupdict()
                if groups["right_type"] == "read":
                    owner_id = groups["owner_id"]
                    collection_id = groups["collection_id"]
                    accessible_collections.extend(
                        filter_collections(
                            collections,
                            owner_id if collection_id == "*" else f"{owner_id}_{collection_id}",
                        ),
                    )

        accessible_collections.extend(filter_collections(collections, user_login))
        return accessible_collections

    async def manage_get_response(
        self,
        request: Request,
        response: StreamingResponse,
    ) -> Response:
        """Remove the user name from obects and adapt all links.

        Args:
            request (Request): The client request.
            response (Response | StreamingResponse): The response from the rs-catalog.
        Returns:
            Response: The response updated.
        """
        user = self.request_ids["owner_id"]
        body = [chunk async for chunk in response.body_iterator]
        content = json.loads(b"".join(map(lambda x: x if isinstance(x, bytes) else x.encode(), body)).decode())

        if "detail" not in content:  # Test if the user is authenticated.
            if request.scope["path"] == "/" and (common_settings.CLUSTER_MODE):  # /catalog
                try:
                    auth_roles = request.state.auth_roles
                    user_login = request.state.user_login
                    content = manage_landing_page(request, auth_roles, user_login, content)
                except Exception as e:  # pylint: disable=broad-exception-caught
                    logging.exception(  # pylint: disable=logging-fstring-interpolation
                        f"apikey not available or local mode {e}",
                    )
            elif request.scope["path"] == "/collections":  # /catalog/owner_id/collections
                if user:
                    content["collections"] = filter_collections(content["collections"], user)
                    content = self.remove_user_from_objects(content, user, "collections")
                    content = self.adapt_links(
                        content,
                        user,
                        self.request_ids["collection_id"],
                        "collections",
                    )
                elif common_settings.CLUSTER_MODE:
                    try:
                        auth_roles = request.state.auth_roles
                        user_login = request.state.user_login
                        content["collections"] = self.manage_all_collections(
                            content["collections"],
                            auth_roles,
                            user_login,
                        )
                    except Exception as e:  # pylint: disable=broad-exception-caught
                        logging.exception(  # pylint: disable=logging-fstring-interpolation
                            f"apikey not available or local mode {e}",
                        )
            elif (
                "/collection" in request.scope["path"] and "items" not in request.scope["path"]
            ):  # /catalog/owner_id/collections/collection_id
                content = remove_user_from_collection(content, user)
                content = self.adapt_object_links(content, user)
            elif (
                "items" in request.scope["path"] and not self.request_ids["item_id"]
            ):  # /catalog/owner_id/collections/collection_id/items
                content = self.remove_user_from_objects(content, user, "features")
                content = self.adapt_links(
                    content,
                    user,
                    self.request_ids["collection_id"],
                    "features",
                )
            elif request.scope["path"] == "/search":
                pass
        elif self.request_ids["item_id"]:  # /catalog/owner_id/collections/collection_id/items/item_id
            content = remove_user_from_feature(content, user)
            content = self.adapt_object_links(content, user)
        return JSONResponse(content, status_code=response.status_code)

    async def manage_download_response(self, request: Request, response: StreamingResponse) -> JSONResponse:
        """
        Manage download response and handle requests that should generate a presigned URL.

        Args:
            request (starlette.requests.Request): The request object.
            response (starlette.responses.StreamingResponse): The response object received.

        Returns:
            JSONResponse: Returns a JSONResponse object containing either the presigned URL or
            the response content with the appropriate status code.

        """
        body = [chunk async for chunk in response.body_iterator]
        content = json.loads(b"".join(body).decode())  # type:ignore
        if content.get("code", True) != "NotFoundError":
            # Only generate presigned url if the item is found
            content, code = self.generate_presigned_url(content, request.url.path)
            return JSONResponse(content, status_code=code)
        return JSONResponse(content, status_code=response.status_code)

    async def manage_put_post_response(self, request: Request, response: StreamingResponse):
        """
        Manage put or post responses.

        Args:
            response (starlette.responses.StreamingResponse): The response object received.

        Returns:
            JSONResponse: Returns a JSONResponse object containing the response content
            with the appropriate status code.

        Raises:
            HTTPException: If there is an error while clearing the temporary bucket,
            raises an HTTPException with a status code of 400 and detailed information.
            If there is a generic exception, raises an HTTPException with a status code
            of 400 and a generic bad request detail.

        """
        try:
            user = self.request_ids["owner_id"]
            body = [chunk async for chunk in response.body_iterator]
            response_content = json.loads(b"".join(body).decode())  # type: ignore
            if request.scope["path"] == "/collections":
                response_content = remove_user_from_collection(response_content, user)
                response_content = self.adapt_object_links(response_content, user)
            elif (
                request.scope["path"]
                == f"/collections/{user}_{self.request_ids['collection_id']}/items/{self.request_ids['item_id']}"
            ):
                response_content = remove_user_from_feature(response_content, user)
                response_content = self.adapt_object_links(response_content, user)
            self.clear_temp_bucket(response_content)
        except RuntimeError as exc:
            raise HTTPException(detail="Failed to clear temp-bucket", status_code=HTTP_400_BAD_REQUEST) from exc
        except Exception as exc:  # pylint: disable=broad-except
            raise HTTPException(detail="Bad request", status_code=HTTP_400_BAD_REQUEST) from exc
        return JSONResponse(response_content, status_code=response.status_code)

    async def manage_response_error(self, response: StreamingResponse | Any) -> JSONResponse:
        """
        Manage response error when sending a request to the catalog.

        Args:
            response (starlette.responses.StreamingResponse): The response object received from the failed request.

        Raises:
            HTTPException: If the response is not None, clears the catalog bucket and raises an HTTPException
                with a status code of 400 and detailed information about the bad request.
                If the response is None, raises an HTTPException with a status code of 400 and
                a generic bad request detail.

        """
        if response is not None:
            body = [chunk async for chunk in response.body_iterator]
            response_content = json.loads(b"".join(body).decode())  # type:ignore
            self.clear_catalog_bucket(response_content)
            raise HTTPException(detail=f"Bad request, {response_content}", status_code=HTTP_400_BAD_REQUEST)
        # Otherwise just return the exception
        raise HTTPException(detail="Bad request", status_code=HTTP_400_BAD_REQUEST)

    async def manage_delete_response(self, response: StreamingResponse, user: str) -> Response:
        """Change the name of the deleted collection by removing owner_id.

        Args:
            response (StreamingResponse): The client response.
            user (str): The owner id.

        Returns:
            JSONResponse: The new response with the updated collection name.
        """
        body = [chunk async for chunk in response.body_iterator]
        response_content = json.loads(b"".join(body).decode())  # type:ignore
        if "deleted collection" in response_content:
            response_content["deleted collection"] = response_content["deleted collection"].removeprefix(f"{user}_")
        return JSONResponse(response_content)

    async def dispatch(self, request, call_next):
        """Redirect the user catalog specific endpoint and adapt the response content."""
        request_body = {} if request.method not in ["POST", "PUT"] else await request.json()

        request.scope["path"], self.request_ids = reroute_url(request.url.path, request.method)
        # Overwrite user and collection id with the ones provided in the request body
        user = request_body.get("owner", None)
        collection_id = request_body.get("id", None)
        self.request_ids["owner_id"] = user if user else self.request_ids["owner_id"]
        self.request_ids["collection_id"] = collection_id if collection_id else self.request_ids["collection_id"]

        # Handle requests
        if request.scope["path"] == "/search":
            # URL: GET: '/catalog/search'
            request = await self.manage_search_request(request)
        elif request.method in ["POST", "PUT"] and self.request_ids["owner_id"]:
            # URL: POST / PUT: '/catalog/collections/{USER}:{COLLECTION}'
            # or '/catalog/collections/{USER}:{COLLECTION}/items'
            request = await self.manage_put_post_request(request)
        response = None
        try:
            response = await call_next(request)
        except Exception:  # pylint: disable=broad-except
            response = await self.manage_response_error(response)
            return response

        # Don't forward responses that fail
        if response.status_code != 200:
            body = [chunk async for chunk in response.body_iterator]
            response_content = json.loads(b"".join(body).decode())  # type:ignore
            raise HTTPException(detail=response_content, status_code=response.status_code)

        # Handle responses
        if request.scope["path"] == "/search":
            # GET: '/catalog/search'
            response = await self.manage_search_response(request, response)
        elif request.method == "GET" and "download" in request.url.path:
            # URL: GET: '/catalog/collections/{USER}:{COLLECTION}/items/{FEATURE_ID}/download/{ASSET_TYPE}
            response = await self.manage_download_response(request, response)
        elif request.method == "GET" and (
            self.request_ids["owner_id"] or request.scope["path"] in ["/", "/collections"]
        ):
            # URL: GET: '/catalog/collections/{USER}:{COLLECTION}'
            # URL: GET: '/catalog/'
            # URL: GET: '/catalog/collections
            response = await self.manage_get_response(request, response)
        elif request.method in ["POST", "PUT"] and self.request_ids["owner_id"]:
            # URL: POST / PUT: '/catalog/collections/{USER}:{COLLECTION}'
            # or '/catalog/collections/{USER}:{COLLECTION}/items'
            response = await self.manage_put_post_response(request, response)
        elif request.method == "DELETE" and user:
            response = await self.manage_delete_response(response, user)

        return response


class UserCatalogMiddleware(BaseHTTPMiddleware):  # pylint: disable=too-few-public-methods
    """The user catalog middleware."""

    async def dispatch(self, request, call_next):
        """Redirect the user catalog specific endpoint and adapt the response content."""

        # NOTE: the same 'self' instance is reused by all requests so it must
        # not be used by several requests at the same time or we'll have conflicts.
        # Do everything in a specific object.
        return await UserCatalog().dispatch(request, call_next)<|MERGE_RESOLUTION|>--- conflicted
+++ resolved
@@ -33,10 +33,7 @@
     remove_user_from_feature,
     reroute_url,
 )
-<<<<<<< HEAD
-=======
 from rs_server_common import settings as common_settings
->>>>>>> 7fb0901b
 from rs_server_common.s3_storage_handler.s3_storage_handler import (
     S3StorageHandler,
     TransferFromS3ToS3Config,
