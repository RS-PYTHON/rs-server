# Copyright 2024 CS Group
#
# Licensed under the Apache License, Version 2.0 (the "License");
# you may not use this file except in compliance with the License.
# You may obtain a copy of the License at
#
#     http://www.apache.org/licenses/LICENSE-2.0
#
# Unless required by applicable law or agreed to in writing, software
# distributed under the License is distributed on an "AS IS" BASIS,
# WITHOUT WARRANTIES OR CONDITIONS OF ANY KIND, either express or implied.
# See the License for the specific language governing permissions and
# limitations under the License.

"""A BaseHTTPMiddleware to handle the user multi catalog.

The stac-fastapi software doesn't handle multi catalog.
In the rs-server we need to handle user-based catalogs.

The rs-server uses only one catalog but the collections are prefixed by the user name.
The middleware is used to hide this mechanism.

The middleware:
* redirect the user-specific request to the common stac api endpoint
* modifies the request to add the user prefix in the collection name
* modifies the response to remove the user prefix in the collection name
* modifies the response to update the links.
"""

import json
import os
import re
from typing import Any, Optional
from urllib.parse import parse_qs, urlencode, urlparse

import botocore
from fastapi import HTTPException
from pygeofilter.ast import Attribute, Equal, Like, Node
from pygeofilter.parsers.cql2_json import parse as parse_cql2_json
from pygeofilter.parsers.ecql import parse as parse_ecql
from rs_server_catalog.authentication_catalog import get_authorisation
from rs_server_catalog.landing_page import manage_landing_page
from rs_server_catalog.user_handler import (
    add_user_prefix,
    filter_collections,
    remove_user_from_collection,
    remove_user_from_feature,
    reroute_url,
)
from rs_server_common import settings as common_settings
from rs_server_common.s3_storage_handler.s3_storage_handler import (
    S3StorageHandler,
    TransferFromS3ToS3Config,
)
from rs_server_common.utils.logging import Logging
from starlette.middleware.base import BaseHTTPMiddleware, StreamingResponse
from starlette.requests import Request
from starlette.responses import JSONResponse, Response
from starlette.status import HTTP_400_BAD_REQUEST, HTTP_401_UNAUTHORIZED

PRESIGNED_URL_EXPIRATION_TIME = 1800  # 30 minutes
CATALOG_BUCKET = os.environ.get("RSPY_CATALOG_BUCKET", "rs-cluster-catalog")


logger = Logging.default(__name__)


class UserCatalog:
    """The user catalog middleware handler."""

    def __init__(self):
        """Constructor, called from the middleware"""

        self.handler: S3StorageHandler = None
        self.temp_bucket_name: str = ""
        self.request_ids: dict[Any, Any] = {}

    def remove_user_from_objects(self, content: dict, user: str, object_name: str) -> dict:
        """Remove the user id from the object.

        Args:
            content (dict): The response content from the middleware
            'call_next' loaded in json format.
            user (str): The user id to remove.
            object_name (str): Precise the object type in the content.
            It can be collections or features.

        Returns:
            dict: The content with the user id removed.
        """
        objects = content[object_name]
        nb_objects = len(objects)
        for i in range(nb_objects):
            if object_name == "collections":
                objects[i] = remove_user_from_collection(objects[i], user)
            else:
                objects[i] = remove_user_from_feature(objects[i], user)
        return content

    def clear_temp_bucket(self, content: dict):
        """Used to clear specific files from temporary bucket."""
        if not self.handler:
            return
        for asset in content.get("assets", {}):
            # Iterate through all assets and delete them from the temp bucket.
            file_key = (
                content["assets"][asset]["alternate"]["s3"]["href"]
                .replace(
                    f"s3://{CATALOG_BUCKET}",
                    "",
                )
                .lstrip("/")
            )
            if not int(os.environ.get("RSPY_LOCAL_CATALOG_MODE", 0)):  # don't move files if we are in local mode
                # get the s3 asset file key by removing bucket related info (s3://temp-bucket-key)
                self.handler.delete_file_from_s3(self.temp_bucket_name, file_key)

    def clear_catalog_bucket(self, content: dict):
        """Used to clear specific files from catalog bucket."""
        if not self.handler:
            return
        for asset in content.get("assets", {}):
            # For catalog bucket, data is already store into alternate:s3:href
            file_key = content["assets"][asset]["alternate"]["s3"]["href"]
            if not int(os.environ.get("RSPY_LOCAL_CATALOG_MODE", 0)):  # don't move files if we are in local mode
                self.handler.delete_file_from_s3(CATALOG_BUCKET, file_key)

    def adapt_object_links(self, my_object: dict, user: str) -> dict:
        """adapt all the links from a collection so the user can use them correctly

        Args:
            object (dict): The collection
            user (str): The user id

        Returns:
            dict: The collection passed in parameter with adapted links
        """
        links = my_object["links"]
        for j, link in enumerate(links):
            link_parser = urlparse(link["href"])
            if "properties" in my_object:  # If my_object is a feature
                new_path = add_user_prefix(link_parser.path, user, my_object["collection"], my_object["id"])
            else:  # If my_object is a collection
                new_path = add_user_prefix(link_parser.path, user, my_object["id"])
            links[j]["href"] = link_parser._replace(path=new_path).geturl()
        return my_object

    def adapt_links(self, content: dict, user: str, collection_id: str, object_name: str) -> dict:
        """adapt all the links that are outside from the collection section

        Args:
            content (dict): The response content from the middleware
            'call_next' loaded in json format.
            user (str): The user id.

        Returns:
            dict: The content passed in parameter with adapted links
        """
        links = content["links"]
        for i, link in enumerate(links):
            link_parser = urlparse(link["href"])
            new_path = add_user_prefix(link_parser.path, user, collection_id)
            links[i]["href"] = link_parser._replace(path=new_path).geturl()
        for i in range(len(content[object_name])):
            content[object_name][i] = self.adapt_object_links(content[object_name][i], user)
        return content

    def update_stac_item_publication(self, content: dict, user: str) -> Any:  # pylint: disable=too-many-locals
        """Update json body of feature push to catalog"""

        # Unique set of temp bucket names
        bucket_names = set()

        files_s3_key = []
        # 1 - update assets href
        for asset in content["assets"]:
            filename_str = content["assets"][asset]["href"]
            logger.debug(f"HTTP request asset: {filename_str!r}")
            fid = filename_str.rsplit("/", maxsplit=1)[-1]
            new_href = (
                f'https://rs-server/catalog/{user}/collections/{content["collection"]}/items/{fid}/download/{asset}'
            )
            content["assets"][asset].update({"href": new_href})
            # 2 - update alternate href to define catalog s3 bucket
            try:
                old_bucket_arr = filename_str.split("/")
                temp_bucket_name = old_bucket_arr[0] if "s3" not in old_bucket_arr[0] else old_bucket_arr[2]
                bucket_names.add(temp_bucket_name)
                old_bucket_arr[2] = CATALOG_BUCKET
                s3_key = "/".join(old_bucket_arr)
                new_s3_href = {"s3": {"href": s3_key}}
                content["assets"][asset].update({"alternate": new_s3_href})
                files_s3_key.append(filename_str.replace(f"s3://{temp_bucket_name}", ""))
            except (IndexError, AttributeError, KeyError) as exc:
                raise HTTPException(detail="Invalid obs bucket!", status_code=HTTP_400_BAD_REQUEST) from exc

        # There should be a single temp bucket name
        if not bucket_names:
            raise HTTPException(detail="assets are missing from the request", status_code=HTTP_400_BAD_REQUEST)
        if len(bucket_names) > 1:
            raise HTTPException(
                detail=f"A single s3 bucket should be used in the assets: {bucket_names!r}",
                status_code=HTTP_400_BAD_REQUEST,
            )
        self.temp_bucket_name = bucket_names.pop()

        # 3 - include new stac extension if not present

        new_stac_extension = "https://stac-extensions.github.io/alternate-assets/v1.1.0/schema.json"
        if new_stac_extension not in content["stac_extensions"]:
            content["stac_extensions"].append(new_stac_extension)
        # 4 bucket movement
        try:
            if not int(os.environ.get("RSPY_LOCAL_CATALOG_MODE", 0)):  # don't move files if we are in local mode
                self.handler = S3StorageHandler(
                    os.environ["S3_ACCESSKEY"],
                    os.environ["S3_SECRETKEY"],
                    os.environ["S3_ENDPOINT"],
                    os.environ["S3_REGION"],
                )
                config = TransferFromS3ToS3Config(
                    files_s3_key,
                    self.temp_bucket_name,
                    CATALOG_BUCKET,
                    copy_only=True,
                    max_retries=3,
                )

                failed_files = self.handler.transfer_from_s3_to_s3(config)

                if failed_files:
                    raise HTTPException(
                        detail=f"Could not transfer files to catalog bucket: {failed_files}",
                        status_code=500,
                    )
        except KeyError as kerr:
            raise HTTPException(detail="Could not find S3 credentials", status_code=500) from kerr
        except RuntimeError as rte:
            raise HTTPException(detail="Could not connect to obs bucket!", status_code=400) from rte

        # 5 - add owner data
        content["properties"].update({"owner": user})
        content.update({"collection": f"{user}_{content['collection']}"})
        return content

    def generate_presigned_url(self, content, path):
        """This function is used to generate a time-limited download url"""
        # Assume that pgstac already selected the correct asset id
        # just check type, generate and return url
        asset_id = path.split("/")[-1]
        s3_path = (
            content["assets"][asset_id]["alternate"]["s3"]["href"]
            .replace(
                f"s3://{CATALOG_BUCKET}",
                "",
            )
            .lstrip("/")
        )
        try:
            handler = S3StorageHandler(
                os.environ["S3_ACCESSKEY"],
                os.environ["S3_SECRETKEY"],
                os.environ["S3_ENDPOINT"],
                os.environ["S3_REGION"],
            )
            response = handler.s3_client.generate_presigned_url(
                "get_object",
                Params={"Bucket": CATALOG_BUCKET, "Key": s3_path},
                ExpiresIn=PRESIGNED_URL_EXPIRATION_TIME,
            )
        except KeyError:
            return "Could not find s3 credentials", HTTP_400_BAD_REQUEST
        except botocore.exceptions.ClientError:
            return "Could not generate presigned url", HTTP_400_BAD_REQUEST
        return response, 302

    def find_owner_id(self, ecql_ast: Node) -> str:
        """Browse an abstract syntax tree (AST) to find the owner_id.
        Then return it.

        Args:
            ecql_ast (_type_): The AST

        Returns:
            str: The owner_id
        """
        res = ""
        if hasattr(ecql_ast, "lhs"):
            if isinstance(ecql_ast.lhs, Attribute) and ecql_ast.lhs.name == "owner_id":
                if isinstance(ecql_ast, Like):
                    res = ecql_ast.pattern
                elif isinstance(ecql_ast, Equal):
                    res = ecql_ast.rhs
            elif left := self.find_owner_id(ecql_ast.lhs):
                res = left
            elif right := self.find_owner_id(ecql_ast.rhs):
                res = right
        return res

    async def manage_search_request(self, request: Request) -> Request | JSONResponse:
        """find the user in the filter parameter and add it to the
        collection name.

        Args:
            request Request: the client request.

        Returns:
            Request: the new request with the collection name updated.
        """
        auth_roles = []
        user_login = ""
        if common_settings.CLUSTER_MODE:  # Get the list of access and the user_login calling the endpoint.
            auth_roles = request.state.auth_roles
            user_login = request.state.user_login
        if request.method == "POST":
            content = await request.json()
            if request.scope["path"] == "/search" and "filter" in content:
                qs_filter = content["filter"]
                filters = parse_cql2_json(qs_filter)
                user = self.find_owner_id(filters)
                if "collections" in content:
                    if (  # If we are in cluster mode and the user_login is not authorized
                        # to put/post returns a HTTP_401_UNAUTHORIZED status.
                        common_settings.CLUSTER_MODE
                        and not get_authorisation(
                            content["collections"][0],
                            auth_roles,
                            "read",
                            user,
                            user_login,
                        )
                    ):
                        detail = {"error": "Unauthorized access."}
                        return JSONResponse(content=detail, status_code=HTTP_401_UNAUTHORIZED)
                    content["collections"] = [f"{user}_{content['collections'][0]}"]
                    request._body = json.dumps(content).encode("utf-8")  # pylint: disable=protected-access
        else:
            query = parse_qs(request.url.query)
            if "filter" in query:
                if "filter-lang" not in query:
                    query["filter-lang"] = ["cql2-text"]
                qs_filter = query["filter"][0]
                filters = parse_ecql(qs_filter)
                user = self.find_owner_id(filters)
                if "collections" in query:
                    if (  # If we are in cluster mode and the user_login is not authorized
                        # to put/post returns a HTTP_401_UNAUTHORIZED status.
                        common_settings.CLUSTER_MODE
                        and not get_authorisation(
                            query["collections"][0],
                            auth_roles,
                            "read",
                            user,
                            user_login,
                        )
                    ):
                        detail = {"error": "Unauthorized access."}
                        return JSONResponse(content=detail, status_code=HTTP_401_UNAUTHORIZED)
                    query["collections"] = [f"{user}_{query['collections'][0]}"]
                    request.scope["query_string"] = urlencode(query, doseq=True).encode()
        return request

    async def manage_search_response(self, request: Request, response: StreamingResponse) -> Response:
        """The '/catalog/search' endpoint doesn't give the information of the owner_id and collection_id.
        to get these values, this function try to search them into the search query. If successful,
        updates the response content by removing the owner_id from the collection_id and adapt all links.
        If not successful, does nothing and return the response.

        Args:
            response (StreamingResponse): The response from the rs server.
            request (Request): The request from the client.

        Returns:
            Response: The updated response.
        """
<<<<<<< HEAD
        owner_id, collection_id, filters = "", "", ""
=======
        filters: Optional[Node] = None
        owner_id, collection_id = "", ""
>>>>>>> 94b5d03e
        if request.method == "GET":
            query = parse_qs(request.url.query)
            if "filter" in query:
                qs_filter = query["filter"][0]
                filters = parse_ecql(qs_filter)
        elif request.method == "POST":
            query = await request.json()
            if "filter" in query:
                qs_filter_json = query["filter"]
                filters = parse_cql2_json(qs_filter_json)
        owner_id = self.find_owner_id(filters)
        if "collections" in query:
            collection_id = query["collections"][0].removeprefix(owner_id)
        if owner_id and collection_id:
            body = [chunk async for chunk in response.body_iterator]
            content = json.loads(b"".join(map(lambda x: x if isinstance(x, bytes) else x.encode(), body)).decode())
            content = self.remove_user_from_objects(content, owner_id, "features")
            content = self.adapt_links(content, owner_id, collection_id, "features")
            return JSONResponse(content, status_code=response.status_code)
        return response

    async def manage_put_post_request(self, request: Request) -> Request | JSONResponse:
        """Adapt the request body for the STAC endpoint.

        Args:
            request (Request): The Client request to be updated.

        Returns:
            Request: The request updated.
        """
        user_login = ""
        auth_roles = []
        if common_settings.CLUSTER_MODE:  # Get the list of access and the user_login calling the endpoint.
            auth_roles = request.state.auth_roles
            user_login = request.state.user_login
        try:
            user = self.request_ids["owner_id"]
            content = await request.json()
            if (  # If we are in cluster mode and the user_login is not authorized
                # to put/post returns a HTTP_401_UNAUTHORIZED status.
                common_settings.CLUSTER_MODE
                and not get_authorisation(
                    self.request_ids["collection_id"],
                    auth_roles,
                    "write",
                    self.request_ids["owner_id"],
                    user_login,
                )
            ):
                detail = {"error": "Unauthorized access."}
                return JSONResponse(content=detail, status_code=HTTP_401_UNAUTHORIZED)

            if request.scope["path"] == "/collections":
                content["id"] = f"{user}_{content['id']}"
            elif "items" in request.scope["path"]:
                content = self.update_stac_item_publication(content, user)
                if hasattr(content, "status_code"):
                    return content

            # update request body (better find the function that updates the body maybe?)c
            request._body = json.dumps(content).encode("utf-8")  # pylint: disable=protected-access
            return request  # pylint: disable=protected-access
        except KeyError as kerr_msg:
            raise HTTPException(
                detail=f"Missing key in request body! {kerr_msg}",
                status_code=HTTP_400_BAD_REQUEST,
            ) from kerr_msg

    def manage_all_collections(self, collections: dict, auth_roles: list, user_login: str) -> list[dict]:
        """Return the list of all collections accessible by the user calling it.

        Args:
            collections (dict): List of all collections.
            auth_roles (list): List of roles of the api-key.
            user_login (str): The api-key owner.

        Returns:
            dict: The list of all collections accessible by the user.
        """
        catalog_read_right_pattern = (
            r"rs_catalog_(?P<owner_id>.*(?=:)):(?P<collection_id>.+)_(?P<right_type>read|write|download)(?=$)"
        )
        accessible_collections = []

        # Filter roles for read access
        read_roles = [role for role in auth_roles if re.match(catalog_read_right_pattern, role)]

        for role in read_roles:
            if match := re.match(catalog_read_right_pattern, role):
                groups = match.groupdict()
                if groups["right_type"] == "read":
                    owner_id = groups["owner_id"]
                    collection_id = groups["collection_id"]
                    accessible_collections.extend(
                        filter_collections(
                            collections,
                            owner_id if collection_id == "*" else f"{owner_id}_{collection_id}",
                        ),
                    )

        accessible_collections.extend(filter_collections(collections, user_login))
        return accessible_collections

    def get_collection_id(self, collection: dict[str, str], size_owner_id: int) -> str:
        """get the collection id with explicit typing

        Args:
            collection (dict[str, str]): The collection.
            size_owner_id (int): The size of owner id.

        Returns:
            str: the collection id.
        """
        return collection["id"][size_owner_id:]

    def update_links_for_all_collections(self, collections: list[dict]) -> list[dict]:
        """Update the links for the endpoint /catalog/collections.

        Args:
            collections (list[dict]): all the collections to be updated.

        Returns:
            list[dict]: all the collections after the links updated.
        """
        for collection in collections:
            owner_id = collection["owner"]
            size_owner_id = int(
                len(owner_id) + 1,
            )  # example: if collection['id']=='toto_S1_L1' then size_owner_id=len('toto_')==len('toto')+1.
            collection_id = self.get_collection_id(collection, size_owner_id)
            # example: if collection['id']=='toto_S1_L1' then collection_id=='S1_L1'.
            for link in collection["links"]:
                link_parser = urlparse(link["href"])
                new_path = add_user_prefix(link_parser.path, owner_id, collection_id)
                link["href"] = link_parser._replace(path=new_path).geturl()
        return collections

    async def manage_get_response(  # pylint: disable=too-many-locals, too-many-branches, too-many-statements
        self,
        request: Request,
        response: StreamingResponse,
    ) -> Response | JSONResponse:
        """Remove the user name from obects and adapt all links.

        Args:
            request (Request): The client request.
            response (Response | StreamingResponse): The response from the rs-catalog.
        Returns:
            Response: The response updated.
        """
        user = self.request_ids["owner_id"]
        body = [chunk async for chunk in response.body_iterator]
        content = json.loads(b"".join(map(lambda x: x if isinstance(x, bytes) else x.encode(), body)).decode())
        auth_roles = []
        user_login = ""

        if common_settings.CLUSTER_MODE:  # Get the list of access and the user_login calling the endpoint.
            auth_roles = request.state.auth_roles
            user_login = request.state.user_login
        if request.scope["path"] == "/":
            if common_settings.CLUSTER_MODE:  # /catalog and /catalog/catalogs/owner_id
                content = manage_landing_page(request, auth_roles, user_login, content, user)
                if hasattr(content, "status_code"):  # Unauthorized
                    return content
            # Manage local landing page of the catalog
            regex_catalog = r"/collections/(?P<owner_id>.+?)_(?P<collection_id>.*)"
            for link in content["links"]:
                if link["rel"] == "data":
                    collection_suffix = "/collections"
                    link["href"] = link["href"][: -len(collection_suffix)] + "/catalog/collections"

                if link["rel"] in ["root", "self"]:
                    link["href"] += "catalog/"

                link_parser = urlparse(link["href"])

                if match := re.match(regex_catalog, link_parser.path):
                    groups = match.groupdict()
                    new_path = add_user_prefix(link_parser.path, groups["owner_id"], groups["collection_id"])
                    link["href"] = link_parser._replace(path=new_path).geturl()
        elif request.scope["path"] == "/collections":  # /catalog/owner_id/collections
            if user:
                content["collections"] = filter_collections(content["collections"], user)
                content = self.remove_user_from_objects(content, user, "collections")
                content = self.adapt_links(
                    content,
                    user,
                    self.request_ids["collection_id"],
                    "collections",
                )
            else:
                content["collections"] = self.manage_all_collections(
                    content["collections"],
                    auth_roles,
                    user_login,
                )
                content["collections"] = self.update_links_for_all_collections(content["collections"])
                self_parser = urlparse(content["links"][2]["href"])
                content["links"][0]["href"] += "catalog/"
                content["links"][1]["href"] += "catalog/"
                content["links"][2]["href"] = self_parser._replace(path="/catalog/collections").geturl()

        elif (  # If we are in cluster mode and the user_login is not authorized
            # to this endpoint returns a HTTP_401_UNAUTHORIZED status.
            common_settings.CLUSTER_MODE
            and self.request_ids["collection_id"]
            and self.request_ids["owner_id"]
            and not get_authorisation(
                self.request_ids["collection_id"],
                auth_roles,
                "read",
                self.request_ids["owner_id"],
                user_login,
            )
        ):
            detail = {"error": "Unauthorized access."}
            return JSONResponse(content=detail, status_code=HTTP_401_UNAUTHORIZED)
        elif (
            "/collection" in request.scope["path"] and "items" not in request.scope["path"]
        ):  # /catalog/collections/owner_id:collection_id
            content = remove_user_from_collection(content, user)
            content = self.adapt_object_links(content, user)
        elif (
            "items" in request.scope["path"] and not self.request_ids["item_id"]
        ):  # /catalog/owner_id/collections/collection_id/items
            content = self.remove_user_from_objects(content, user, "features")
            content = self.adapt_links(
                content,
                user,
                self.request_ids["collection_id"],
                "features",
            )
        elif request.scope["path"] == "/search":
            pass
        elif self.request_ids["item_id"]:  # /catalog/owner_id/collections/collection_id/items/item_id
            content = remove_user_from_feature(content, user)
            content = self.adapt_object_links(content, user)
        return JSONResponse(content, status_code=response.status_code)

    async def manage_download_response(self, request: Request, response: StreamingResponse) -> JSONResponse:
        """
        Manage download response and handle requests that should generate a presigned URL.

        Args:
            request (starlette.requests.Request): The request object.
            response (starlette.responses.StreamingResponse): The response object received.

        Returns:
            JSONResponse: Returns a JSONResponse object containing either the presigned URL or
            the response content with the appropriate status code.

        """
        user_login = ""
        auth_roles = []
        if common_settings.CLUSTER_MODE:  # Get the list of access and the user_login calling the endpoint.
            auth_roles = request.state.auth_roles
            user_login = request.state.user_login
        if (  # If we are in cluster mode and the user_login is not authorized
            # to this endpoint returns a HTTP_401_UNAUTHORIZED status.
            common_settings.CLUSTER_MODE
            and self.request_ids["collection_id"]
            and self.request_ids["owner_id"]
            and not get_authorisation(
                self.request_ids["collection_id"],
                auth_roles,
                "download",
                self.request_ids["owner_id"],
                user_login,
            )
        ):
            detail = {"error": "Unauthorized access."}
            return JSONResponse(content=detail, status_code=HTTP_401_UNAUTHORIZED)
        body = [chunk async for chunk in response.body_iterator]
        content = json.loads(b"".join(body).decode())  # type:ignore
        if content.get("code", True) != "NotFoundError":
            # Only generate presigned url if the item is found
            content, code = self.generate_presigned_url(content, request.url.path)
            return JSONResponse(content, status_code=code)
        return JSONResponse(content, status_code=response.status_code)

    async def manage_put_post_response(self, request: Request, response: StreamingResponse):
        """
        Manage put or post responses.

        Args:
            response (starlette.responses.StreamingResponse): The response object received.

        Returns:
            JSONResponse: Returns a JSONResponse object containing the response content
            with the appropriate status code.

        Raises:
            HTTPException: If there is an error while clearing the temporary bucket,
            raises an HTTPException with a status code of 400 and detailed information.
            If there is a generic exception, raises an HTTPException with a status code
            of 400 and a generic bad request detail.

        """
        try:
            user = self.request_ids["owner_id"]
            body = [chunk async for chunk in response.body_iterator]
            response_content = json.loads(b"".join(body).decode())  # type: ignore
            if request.scope["path"] == "/collections":
                response_content = remove_user_from_collection(response_content, user)
                response_content = self.adapt_object_links(response_content, user)
            elif (
                request.scope["path"]
                == f"/collections/{user}_{self.request_ids['collection_id']}/items/{self.request_ids['item_id']}"
            ):
                response_content = remove_user_from_feature(response_content, user)
                response_content = self.adapt_object_links(response_content, user)
            self.clear_temp_bucket(response_content)
        except RuntimeError as exc:
            return JSONResponse(content=f"Failed to clean temporary bucket: {exc}", status_code=HTTP_400_BAD_REQUEST)
        except Exception as exc:  # pylint: disable=broad-except
            JSONResponse(content=f"Bad request: {exc}", status_code=HTTP_400_BAD_REQUEST)
        return JSONResponse(response_content, status_code=response.status_code)

    async def manage_delete_response(self, response: StreamingResponse, user: str) -> Response:
        """Change the name of the deleted collection by removing owner_id.

        Args:

            response (StreamingResponse): The client response.
            user (str): The owner id.

        Returns:
            JSONResponse: The new response with the updated collection name.
        """
        body = [chunk async for chunk in response.body_iterator]
        response_content = json.loads(b"".join(body).decode())  # type:ignore
        if "deleted collection" in response_content:
            response_content["deleted collection"] = response_content["deleted collection"].removeprefix(f"{user}_")
        return JSONResponse(response_content)

    def manage_delete_request(self, request: Request):
        """Check if the deletion is allowed.

        Args:
            request (Request): The client request.

        Raises:
            HTTPException: If the user is not authenticated.

        Returns:
            bool: Return True if the deletion is allowed, False otherwise.
        """
        user_login = ""
        auth_roles = []
        if common_settings.CLUSTER_MODE:  # Get the list of access and the user_login calling the endpoint.
            auth_roles = request.state.auth_roles
            user_login = request.state.user_login
        if (  # If we are in cluster mode and the user_login is not authorized
            # to this endpoint returns a HTTP_401_UNAUTHORIZED status.
            common_settings.CLUSTER_MODE
            and self.request_ids["collection_id"]
            and self.request_ids["owner_id"]
            and not get_authorisation(
                self.request_ids["collection_id"],
                auth_roles,
                "write",
                self.request_ids["owner_id"],
                user_login,
            )
        ):
            return False
        return True

    async def dispatch(self, request, call_next):  # pylint: disable=too-many-branches, too-many-return-statements
        """Redirect the user catalog specific endpoint and adapt the response content."""
        request_body = {} if request.method not in ["POST", "PUT"] else await request.json()

        request.scope["path"], self.request_ids = reroute_url(request.url.path, request.method)
        # Overwrite user and collection id with the ones provided in the request body
        user = request_body.get("owner", None)
        collection_id = request_body.get("id", None)
        self.request_ids["owner_id"] = user if user else self.request_ids["owner_id"]
        self.request_ids["collection_id"] = collection_id if collection_id else self.request_ids["collection_id"]

        # Handle requests
        if request.scope["path"] == "/search":
            # URL: GET: '/catalog/search'
            request = await self.manage_search_request(request)
            if hasattr(request, "status_code"):  # Unauthorized
                return request
        elif request.method in ["POST", "PUT"] and self.request_ids["owner_id"]:
            # URL: POST / PUT: '/catalog/collections/{USER}:{COLLECTION}'
            # or '/catalog/collections/{USER}:{COLLECTION}/items'
            request = await self.manage_put_post_request(request)
            if hasattr(request, "status_code"):  # Unauthorized
                return request
        elif request.method in ["POST", "PUT"] and not self.request_ids["owner_id"]:
            return JSONResponse(content="Invalid body.", status_code=HTTP_400_BAD_REQUEST)
        elif request.method == "DELETE":
            is_delete_allowed = self.manage_delete_request(request)
            if not is_delete_allowed:
                return JSONResponse(content="Deletion not allowed.", status_code=HTTP_401_UNAUTHORIZED)

        response = await call_next(request)

        # Don't forward responses that fail
        if response.status_code != 200:
            if response is None:
                return None

            # Read the body. WARNING: after this, the body cannot be read a second time.
            body = [chunk async for chunk in response.body_iterator]
            response_content = json.loads(b"".join(body).decode())  # type:ignore
            self.clear_catalog_bucket(response_content)

            # Return a regular JSON response instead of StreamingResponse because the body cannot be read again.
            return JSONResponse(status_code=response.status_code, content=response_content)

        # Handle responses
        if request.scope["path"] == "/search":
            # GET: '/catalog/search'
            response = await self.manage_search_response(request, response)
        elif request.method == "GET" and "download" in request.url.path:
            # URL: GET: '/catalog/collections/{USER}:{COLLECTION}/items/{FEATURE_ID}/download/{ASSET_TYPE}
            response = await self.manage_download_response(request, response)
        elif request.method == "GET" and (
            self.request_ids["owner_id"] or request.scope["path"] in ["/", "/collections"]
        ):
            # URL: GET: '/catalog/collections/{USER}:{COLLECTION}'
            # URL: GET: '/catalog/'
            # URL: GET: '/catalog/collections
            response = await self.manage_get_response(request, response)
        elif request.method in ["POST", "PUT"] and self.request_ids["owner_id"]:
            # URL: POST / PUT: '/catalog/collections/{USER}:{COLLECTION}'
            # or '/catalog/collections/{USER}:{COLLECTION}/items'
            response = await self.manage_put_post_response(request, response)
        elif request.method == "DELETE" and user:
            response = await self.manage_delete_response(response, user)

        return response


class UserCatalogMiddleware(BaseHTTPMiddleware):  # pylint: disable=too-few-public-methods
    """The user catalog middleware."""

    async def dispatch(self, request, call_next):
        """Redirect the user catalog specific endpoint and adapt the response content."""

        # NOTE: the same 'self' instance is reused by all requests so it must
        # not be used by several requests at the same time or we'll have conflicts.
        # Do everything in a specific object.
        return await UserCatalog().dispatch(request, call_next)<|MERGE_RESOLUTION|>--- conflicted
+++ resolved
@@ -373,12 +373,8 @@
         Returns:
             Response: The updated response.
         """
-<<<<<<< HEAD
-        owner_id, collection_id, filters = "", "", ""
-=======
         filters: Optional[Node] = None
         owner_id, collection_id = "", ""
->>>>>>> 94b5d03e
         if request.method == "GET":
             query = parse_qs(request.url.query)
             if "filter" in query:
