"""A BaseHTTPMiddleware to handle the user multi catalog.

The stac-fastapi software doesn't handle multi catalog.
In the rs-server we need to handle user-based catalogs.

The rs-server uses only one catalog but the collections are prefixed by the user name.
The middleware is used to hide this mechanism.

The middleware:
* redirect the user-specific request to the common stac api endpoint
* modifies the request to add the user prefix in the collection name
* modifies the response to remove the user prefix in the collection name
* modifies the response to update the links.
"""

import json
import os
import pathlib
from typing import Any
from urllib.parse import parse_qs, urlencode, urlparse

import botocore
from fastapi import HTTPException
from pygeofilter.ast import Attribute, Equal, Like, Node
from pygeofilter.parsers.cql2_json import parse as parse_cql2_json
from pygeofilter.parsers.ecql import parse as parse_ecql
from rs_server_catalog.user_handler import (
    add_user_prefix,
    filter_collections,
    get_ids,
    remove_user_from_collection,
    remove_user_from_feature,
    remove_user_prefix,
)
from rs_server_common.s3_storage_handler.s3_storage_handler import (
    S3StorageHandler,
    TransferFromS3ToS3Config,
)
from starlette.middleware.base import BaseHTTPMiddleware, StreamingResponse
from starlette.requests import Request
from starlette.responses import JSONResponse, Response

PRESIGNED_URL_EXPIRATION_TIME = 1800  # 30 minutes
bucket_info_path = pathlib.Path(__file__).parent / "config" / "buckets.json"

with open(bucket_info_path, encoding="utf-8") as bucket_info_file:
    bucket_info = json.loads(bucket_info_file.read())


class UserCatalogMiddleware(BaseHTTPMiddleware):
    """The user catalog middleware."""

    handler: S3StorageHandler = None
    temp_bucket_name: str = "temp-bucket"

    def remove_user_from_objects(self, content: dict, user: str, object_name: str) -> dict:
        """Remove the user id from the object.

        Args:
            content (dict): The response content from the middleware
            'call_next' loaded in json format.
            user (str): The user id to remove.
            object_name (str): Precise the object type in the content.
            It can be collections or features.

        Returns:
            dict: The content with the user id removed.
        """
        objects = content[object_name]
        nb_objects = len(objects)
        for i in range(nb_objects):
            if object_name == "collections":
                objects[i] = remove_user_from_collection(objects[i], user)
            else:
                objects[i] = remove_user_from_feature(objects[i], user)
        return content

    def clear_temp_bucket(self, content: dict):
        """Used to clear specific files from temporary bucket."""
        if not self.handler:
            return
        for asset in content.get("assets", {}):
            # Iterate through all assets and delete them from the temp bucket.
            file_key = (
                content["assets"][asset]["alternate"]["s3"]["href"]
                .replace(
                    bucket_info["catalog-bucket"]["S3_ENDPOINT"],
                    "",
                )
                .lstrip("/")
            )
            # get the s3 asset file key by removing bucket related info (s3://temp-bucket-key)
            self.handler.delete_file_from_s3(self.temp_bucket_name, file_key)

    def clear_catalog_bucket(self, content: dict):
        """Used to clear specific files from catalog bucket."""
        if not self.handler:
            return
        for asset in content["assets"]:
            # For catalog bucket, data is already store into alternate:s3:href
            file_key = content["assets"][asset]["alternate"]["s3"]["href"]
            self.handler.delete_file_from_s3(bucket_info["catalog-bucket"]["name"], file_key)

    def adapt_object_links(self, my_object: dict, user: str) -> dict:
        """adapt all the links from a collection so the user can use them correctly

        Args:
            object (dict): The collection
            user (str): The user id

        Returns:
            dict: The collection passed in parameter with adapted links
        """
        links = my_object["links"]
        for j, link in enumerate(links):
            link_parser = urlparse(link["href"])
            if "properties" in my_object:  # If my_object is a feature
                new_path = add_user_prefix(link_parser.path, user, my_object["collection"], my_object["id"])
            else:  # If my_object is a collection
                new_path = add_user_prefix(link_parser.path, user, my_object["id"])
            links[j]["href"] = link_parser._replace(path=new_path).geturl()
        return my_object

    def adapt_links(self, content: dict, user: str, collection_id: str, object_name: str) -> dict:
        """adapt all the links that are outside from the collection section

        Args:
            content (dict): The response content from the middleware
            'call_next' loaded in json format.
            user (str): The user id.

        Returns:
            dict: The content passed in parameter with adapted links
        """
        links = content["links"]
        for i, link in enumerate(links):
            link_parser = urlparse(link["href"])
            new_path = add_user_prefix(link_parser.path, user, collection_id)
            links[i]["href"] = link_parser._replace(path=new_path).geturl()
        for i in range(len(content[object_name])):
            content[object_name][i] = self.adapt_object_links(content[object_name][i], user)
        return content

    def update_stac_item_publication(self, content: dict, user: str) -> Any:  # pylint: disable=too-many-locals
        """Update json body of feature push to catalog"""
        files_s3_key = []
        # 1 - update assets href
        for asset in content["assets"]:
            filename_str = content["assets"][asset]["href"]
            fid = filename_str.rsplit("/", maxsplit=1)[-1]
            new_href = (
                f'https://rs-server/catalog/{user}/collections/{content["collection"]}/items/{fid}/download/{asset}'
            )
            content["assets"][asset].update({"href": new_href})
            # 2 - update alternate href to define catalog s3 bucket
            try:
                old_bucket_arr = filename_str.split("/")
                self.temp_bucket_name = old_bucket_arr[0] if "s3" not in old_bucket_arr[0] else old_bucket_arr[2]
                old_bucket_arr[2] = bucket_info["catalog-bucket"]["name"]
                s3_key = "/".join(old_bucket_arr)
                new_s3_href = {"s3": {"href": s3_key}}
                content["assets"][asset].update({"alternate": new_s3_href})
                files_s3_key.append(filename_str.replace(f"s3://{self.temp_bucket_name}", ""))
            except (IndexError, AttributeError, KeyError) as exc:
                raise HTTPException(detail="Invalid obs bucket!", status_code=400) from exc
        # 3 - include new stac extension if not present

        new_stac_extension = "https://stac-extensions.github.io/alternate-assets/v1.1.0/schema.json"
        if new_stac_extension not in content["stac_extensions"]:
            content["stac_extensions"].append(new_stac_extension)
        # 4 tdb, bucket movement
        try:
            # try with env, but maybe read from json file?
            self.handler = S3StorageHandler(
                os.environ["S3_ACCESSKEY"],
                os.environ["S3_SECRETKEY"],
                os.environ["S3_ENDPOINT"],
                os.environ["S3_REGION"],
            )
            config = TransferFromS3ToS3Config(
                files_s3_key,
                self.temp_bucket_name,
                bucket_info["catalog-bucket"]["name"],
                copy_only=True,
                max_retries=3,
            )
            failed_files = self.handler.transfer_from_s3_to_s3(config)
            if failed_files:
                raise HTTPException(
                    detail=f"Could not transfer files to catalog bucket: {failed_files}",
                    status_code=500,
                )
        except KeyError:
            pass
            # JSONResponse("Could not find S3 credentials", status_code=500)
        except botocore.exceptions.EndpointConnectionError as exc:
            raise HTTPException(detail="Could not connect to obs bucket!", status_code=400) from exc

        # 5 - add owner data
        content["properties"].update({"owner": user})
        content.update({"collection": f"{user}_{content['collection']}"})
        return content

    def generate_presigned_url(self, content, path):
        """This function is used to generate a time-limited download url"""
        # Assume that pgstac already selected the correct asset id
        # just check type, generate and return url
        asset_id = path.split("/")[-1]
        s3_path = content["assets"][asset_id]["alternate"]["s3"]["href"].replace(
            bucket_info["catalog-bucket"]["S3_ENDPOINT"],
            "",
        )
        try:
            handler = S3StorageHandler(
                os.environ["S3_ACCESSKEY"],
                os.environ["S3_SECRETKEY"],
                os.environ["S3_ENDPOINT"],
                os.environ["S3_REGION"],
            )
            response = handler.s3_client.generate_presigned_url(
                "get_object",
                Params={"Bucket": bucket_info["catalog-bucket"]["name"], "Key": s3_path},
                ExpiresIn=PRESIGNED_URL_EXPIRATION_TIME,
            )
        except KeyError:
            return "Could not find s3 credentials", 400
        except botocore.exceptions.ClientError:
            return "Could not generate presigned url", 400
        return response, 302

    def find_owner_id(self, ecql_ast: Node) -> str:
        """Browse an abstract syntax tree (AST) to find the owner_id.
        Then return it.

        Args:
            ecql_ast (_type_): The AST

        Returns:
            str: The owner_id
        """
        res = ""
        if hasattr(ecql_ast, "lhs"):
            if isinstance(ecql_ast.lhs, Attribute) and ecql_ast.lhs.name == "owner_id":
                if isinstance(ecql_ast, Like):
                    res = ecql_ast.pattern
                elif isinstance(ecql_ast, Equal):
                    res = ecql_ast.rhs
            elif left := self.find_owner_id(ecql_ast.lhs):
                res = left
            elif right := self.find_owner_id(ecql_ast.rhs):
                res = right
        return res

    def manage_search_request(self, request: Request) -> Request:
        """find the user in the filter parameter and add it to the
        collection name.

        Args:
            request Request: the client request.

        Returns:
            Request: the new request with the collection name updated.
        """

        query = parse_qs(request.url.query)
        if "filter" in query:
            if "filter-lang" not in query:
                query["filter-lang"] = ["cql2-text"]
            qs_filter = query["filter"][0]
            filters = parse_ecql(qs_filter)
            user = self.find_owner_id(filters)
            if "collections" in query:
                query["collections"] = [f"{user}_{query['collections'][0]}"]
                request.scope["query_string"] = urlencode(query, doseq=True).encode()
        return request

    async def manage_search_response(self, request: Request, response: StreamingResponse) -> Response:
        """The '/catalog/search' endpoint doesn't give the information of the owner_id and collection_id.
        to get these values, this function try to search them into the search query. If successful,
        updates the response content by removing the owner_id from the collection_id and adapt all links.
        If not successful, does nothing and return the response.

        Args:
            response (StreamingResponse): The response from the rs server.
            request (Request): The request from the client.

        Returns:
            Response: The updated response.
        """
        owner_id, collection_id = "", ""
        if request.method == "GET":
            query = parse_qs(request.url.query)
            if "filter" in query:
                qs_filter = query["filter"][0]
                filters = parse_ecql(qs_filter)
        elif request.method == "POST":
            query = await request.json()
            if "filter" in query:
                qs_filter_json = query["filter"]
                filters = parse_cql2_json(qs_filter_json)
        owner_id = self.find_owner_id(filters)
        if "collections" in query:
            collection_id = query["collections"][0].removeprefix(owner_id)
        if owner_id and collection_id:
            body = [chunk async for chunk in response.body_iterator]
            content = json.loads(b"".join(map(lambda x: x if isinstance(x, bytes) else x.encode(), body)).decode())
            content = self.remove_user_from_objects(content, owner_id, "features")
            content = self.adapt_links(content, owner_id, collection_id, "features")
            return JSONResponse(content, status_code=response.status_code)
        return response

    async def manage_put_post_request(self, request: Request, ids: dict) -> Request | JSONResponse:
        """Adapt the request body for the STAC endpoint.

        Args:
            request (Request): The Client request to be updated.
            ids (dict): The owner id.

        Returns:
            Request: The request updated.
        """
        user = ids["owner_id"]
        content = await request.json()
        if request.scope["path"] == "/collections":
            content["id"] = f"{user}_{content['id']}"
        if "items" in request.scope["path"]:
            content = self.update_stac_item_publication(content, user)
        elif request.scope["path"] == "/search" and "filter" in content:
            qs_filter = content["filter"]
            filters = parse_cql2_json(qs_filter)
            user = self.find_owner_id(filters)
            # May be duplicate?
            if "collections" in content:
                content["collections"] = [f"{user}_{content['collections']}"]
        # update request body (better find the function that updates the body maybe?)c
        request._body = json.dumps(content).encode("utf-8")  # pylint: disable=protected-access
        return request  # pylint: disable=protected-access

    async def manage_get_response(
        self,
        request: Request,
        response: StreamingResponse,
        ids: dict,
    ) -> Response:
        """Remove the user name from obects and adapt all links.

        Args:
            request (Request): The client request.
            response (Response | StreamingResponse): The response from the rs-catalog.
            ids (dict): a dictionnary containing owner_id, collection_id and
            item_id if they exist.

        Returns:
            Response: The response updated.
        """
        user = ids["owner_id"]
        body = [chunk async for chunk in response.body_iterator]
        content = json.loads(b"".join(map(lambda x: x if isinstance(x, bytes) else x.encode(), body)).decode())
        if request.scope["path"] == "/":  # /catalog/owner_id
            return JSONResponse(content, status_code=response.status_code)
        if request.scope["path"] == "/collections":  # /catalog/owner_id/collections
            content["collections"] = filter_collections(content["collections"], user)
            content = self.remove_user_from_objects(content, user, "collections")
            content = self.adapt_links(content, ids["owner_id"], ids["collection_id"], "collections")
        elif (
            "/collection" in request.scope["path"] and "items" not in request.scope["path"]
        ):  # /catalog/owner_id/collections/collection_id
            content = remove_user_from_collection(content, user)
            content = self.adapt_object_links(content, user)
        elif (
            "items" in request.scope["path"] and not ids["item_id"]
        ):  # /catalog/owner_id/collections/collection_id/items
            content = self.remove_user_from_objects(content, user, "features")
            content = self.adapt_links(content, ids["owner_id"], ids["collection_id"], "features")
        elif request.scope["path"] == "/search":
            pass
        elif ids["item_id"]:  # /catalog/owner_id/collections/collection_id/items/item_id
            content = remove_user_from_feature(content, user)
            content = self.adapt_object_links(content, user)
        return JSONResponse(content, status_code=response.status_code)

    async def manage_put_post_response(self, response: StreamingResponse):
        """
        Manage put or post responses.

        Args:
            response (starlette.responses.StreamingResponse): The response object received.

        Returns:
            JSONResponse: Returns a JSONResponse object containing the response content
            with the appropriate status code.

        Raises:
            HTTPException: If there is an error while clearing the temporary bucket,
            raises an HTTPException with a status code of 400 and detailed information.
            If there is a generic exception, raises an HTTPException with a status code
            of 400 and a generic bad request detail.

        """
        try:
            body = [chunk async for chunk in response.body_iterator]
            response_content = json.loads(b"".join(body).decode())  # type: ignore
            self.clear_temp_bucket(response_content)
        except RuntimeError as exc:
            raise HTTPException(detail="Failed to clear temp-bucket", status_code=400) from exc
        except Exception as exc:  # pylint: disable=broad-except
            raise HTTPException(detail="Bad request", status_code=400) from exc
        return JSONResponse(response_content, status_code=response.status_code)

<<<<<<< HEAD
    async def manage_download_response(self, request, response):
        """Used to handle reqeust that should generate presigned url."""
=======
    async def manage_get_endpoints(
        self,
        request: Request,
        response: StreamingResponse,
        ids: dict,
    ) -> Response:
        """Remove the user name from obects and adapt all links.

        Args:
            request (Request): The client request.
            response (Response | StreamingResponse): The response from the rs-catalog.
            ids (dict): a dictionnary containing owner_id, collection_id and
            item_id if they exist.

        Returns:
            Response: The response updated.
        """
        user = ids["owner_id"]
        body = [chunk async for chunk in response.body_iterator]
        content = json.loads(b"".join(map(lambda x: x if isinstance(x, bytes) else x.encode(), body)).decode())
        if request.scope["path"] == "/":  # /catalog/owner_id
            return JSONResponse(content, status_code=response.status_code)
        if request.scope["path"] == "/collections":  # /catalog/owner_id/collections
            content["collections"] = filter_collections(content["collections"], user)
            content = self.remove_user_from_objects(content, user, "collections")
            content = self.adapt_links(content, ids["owner_id"], ids["collection_id"], "collections")
        elif (
            "/collection" in request.scope["path"] and "items" not in request.scope["path"]
        ):  # /catalog/owner_id/collections/collection_id
            content = remove_user_from_collection(content, user)
            content = self.adapt_object_links(content, user)
        elif (
            "items" in request.scope["path"] and not ids["item_id"]
        ):  # /catalog/owner_id/collections/collection_id/items
            content = self.remove_user_from_objects(content, user, "features")
            content = self.adapt_links(content, ids["owner_id"], ids["collection_id"], "features")
        elif ids["item_id"]:  # /catalog/owner_id/collections/collection_id/items/item_id
            content = remove_user_from_feature(content, user)
            content = self.adapt_object_links(content, user)
        return JSONResponse(content, status_code=response.status_code)

    async def manage_download_response(self, request: Request, response: StreamingResponse) -> JSONResponse:
        """
        Manage download response and handle requests that should generate a presigned URL.

        Args:
            request (starlette.requests.Request): The request object.
            response (starlette.responses.StreamingResponse): The response object received.

        Returns:
            JSONResponse: Returns a JSONResponse object containing either the presigned URL or
            the response content with the appropriate status code.

        """
>>>>>>> 4b1cb1a1
        body = [chunk async for chunk in response.body_iterator]
        content = json.loads(b"".join(body).decode())  # type:ignore
        if content.get("code", True) != "NotFoundError":
            # Only generate presigned url if the item is found
            content, code = self.generate_presigned_url(content, request.url.path)
            return JSONResponse(content, status_code=code)
        return JSONResponse(content, status_code=response.status_code)

    async def manage_response_error(self, response: StreamingResponse | Any) -> JSONResponse:
        """
        Manage response error when sending a request to the catalog.

        Args:
            response (starlette.responses.StreamingResponse): The response object received from the failed request.

        Raises:
            HTTPException: If the response is not None, clears the catalog bucket and raises an HTTPException
                with a status code of 400 and detailed information about the bad request.
                If the response is None, raises an HTTPException with a status code of 400 and
                a generic bad request detail.

        """
        if response is not None:
            body = [chunk async for chunk in response.body_iterator]
            response_content = json.loads(b"".join(body).decode())  # type:ignore
            self.clear_catalog_bucket(response_content)
            raise HTTPException(detail=f"Bad request, {response_content}", status_code=400)
        # Otherwise just return the exception
        raise HTTPException(detail="Bad request", status_code=400)

    async def dispatch(self, request, call_next):
        """Redirect the user catalog specific endpoint and adapt the response content."""
        ids = get_ids(request.scope["path"])
        user = ids["owner_id"]
        request.scope["path"] = remove_user_prefix(request.url.path)

        # Handle requests
        if request.method == "GET" and request.scope["path"] == "/search":
            # URL: GET: '/catalog/search'
            request = self.manage_search_request(request)
        elif request.method in ["POST", "PUT"] and user:
            # URL: POST / PUT: '/catalog/{USER}/collections' or '/catalog/{USER}/collections/{COLLECTION}/items'
            request = await self.manage_put_post_request(request, ids)

        response = None
        try:
            response = await call_next(request)
        except Exception:  # pylint: disable=broad-except
            response = await self.manage_response_error(response)
            return response

        # Handle responses
        if request.scope["path"] == "/search":
            # GET: '/catalog/search'
            response = await self.manage_search_response(request, response)
        elif request.method == "GET" and "download" in request.url.path:
            # URL: GET: '/catalog/{USER}/collections/{COLLECTION}/items/{FEATURE_ID}/download/{ASSET_TYPE}
            response = await self.manage_download_response(request, response)
        elif request.method == "GET" and user:
            # URL: GET: '/catalog/{USER}/Collections'
            response = await self.manage_get_response(request, response, ids)
        elif request.method in ["POST", "PUT"] and user:
            # URL: POST / PUT: '/catalog/{USER}/Collections' or '/catalog/{USER}/collections/{COLLECTION}/items'
            response = await self.manage_put_post_response(response)

        return response<|MERGE_RESOLUTION|>--- conflicted
+++ resolved
@@ -407,51 +407,6 @@
             raise HTTPException(detail="Bad request", status_code=400) from exc
         return JSONResponse(response_content, status_code=response.status_code)
 
-<<<<<<< HEAD
-    async def manage_download_response(self, request, response):
-        """Used to handle reqeust that should generate presigned url."""
-=======
-    async def manage_get_endpoints(
-        self,
-        request: Request,
-        response: StreamingResponse,
-        ids: dict,
-    ) -> Response:
-        """Remove the user name from obects and adapt all links.
-
-        Args:
-            request (Request): The client request.
-            response (Response | StreamingResponse): The response from the rs-catalog.
-            ids (dict): a dictionnary containing owner_id, collection_id and
-            item_id if they exist.
-
-        Returns:
-            Response: The response updated.
-        """
-        user = ids["owner_id"]
-        body = [chunk async for chunk in response.body_iterator]
-        content = json.loads(b"".join(map(lambda x: x if isinstance(x, bytes) else x.encode(), body)).decode())
-        if request.scope["path"] == "/":  # /catalog/owner_id
-            return JSONResponse(content, status_code=response.status_code)
-        if request.scope["path"] == "/collections":  # /catalog/owner_id/collections
-            content["collections"] = filter_collections(content["collections"], user)
-            content = self.remove_user_from_objects(content, user, "collections")
-            content = self.adapt_links(content, ids["owner_id"], ids["collection_id"], "collections")
-        elif (
-            "/collection" in request.scope["path"] and "items" not in request.scope["path"]
-        ):  # /catalog/owner_id/collections/collection_id
-            content = remove_user_from_collection(content, user)
-            content = self.adapt_object_links(content, user)
-        elif (
-            "items" in request.scope["path"] and not ids["item_id"]
-        ):  # /catalog/owner_id/collections/collection_id/items
-            content = self.remove_user_from_objects(content, user, "features")
-            content = self.adapt_links(content, ids["owner_id"], ids["collection_id"], "features")
-        elif ids["item_id"]:  # /catalog/owner_id/collections/collection_id/items/item_id
-            content = remove_user_from_feature(content, user)
-            content = self.adapt_object_links(content, user)
-        return JSONResponse(content, status_code=response.status_code)
-
     async def manage_download_response(self, request: Request, response: StreamingResponse) -> JSONResponse:
         """
         Manage download response and handle requests that should generate a presigned URL.
@@ -465,7 +420,6 @@
             the response content with the appropriate status code.
 
         """
->>>>>>> 4b1cb1a1
         body = [chunk async for chunk in response.body_iterator]
         content = json.loads(b"".join(body).decode())  # type:ignore
         if content.get("code", True) != "NotFoundError":
