"""A BaseHTTPMiddleware to handle the user multi catalog.

The stac-fastapi software doesn't handle multi catalog.
In the rs-server we need to handle user-based catalogs.

The rs-server uses only one catalog but the collections are prefixed by the user name.
The middleware is used to hide this mechanism.

The middleware:
* redirect the user-specific request to the common stac api endpoint
* modifies the request to add the user prefix in the collection name
* modifies the response to remove the user prefix in the collection name
* modifies the response to update the links.
"""

import json
import os
import pathlib
from typing import Any
from urllib.parse import parse_qs, urlencode, urlparse

import botocore
import starlette
from pygeofilter.ast import Attribute, Equal, Like, Node
from pygeofilter.parsers.cql2_json import parse as parse_cql2_json
from pygeofilter.parsers.ecql import parse as parse_ecql
from rs_server_catalog.user_handler import (
    add_user_prefix,
    filter_collections,
    get_ids,
    remove_user_from_collection,
    remove_user_from_feature,
    remove_user_prefix,
)
from rs_server_common.s3_storage_handler.s3_storage_handler import (
    S3StorageHandler,
    TransferFromS3ToS3Config,
)
from starlette.middleware.base import BaseHTTPMiddleware, StreamingResponse
from starlette.requests import Request
from starlette.responses import JSONResponse, Response

PRESIGNED_URL_EXPIRATION_TIME = 1800  # 30 minutes
bucket_info_path = pathlib.Path(__file__).parent / "config" / "buckets.json"

with open(bucket_info_path, encoding="utf-8") as bucket_info_file:
    bucket_info = json.loads(bucket_info_file.read())


class UserCatalogMiddleware(BaseHTTPMiddleware):
    """The user catalog middleware."""

    handler: S3StorageHandler = None

    def remove_user_from_objects(self, content: dict, user: str, object_name: str) -> dict:
        """Remove the user id from the object.

        Args:
            content (dict): The response content from the middleware
            'call_next' loaded in json format.
            user (str): The user id to remove.
            object_name (str): Precise the object type in the content.
            It can be collections or features.

        Returns:
            dict: The content with the user id removed.
        """
        objects = content[object_name]
        nb_objects = len(objects)
        for i in range(nb_objects):
            if object_name == "collections":
                objects[i] = remove_user_from_collection(objects[i], user)
            else:
                objects[i] = remove_user_from_feature(objects[i], user)
        return content

    def clear_temp_bucket(self, content: dict):
        """Used to clear specific files from temporary bucket."""
        if not self.handler:
            return
        for asset in content["assets"]:
            # Iterate through all assets and delete them from the temp bucket.
            file_key = content["assets"][asset]["alternate"]["s3"]["href"].replace(
                bucket_info["catalog-bucket"]["S3_ENDPOINT"],
                "",
            )
            # get the s3 asset file key by removing bucket related info (s3://temp-bucket-key)
            self.handler.delete_file_from_s3(bucket_info["temp-bucket"]["name"], file_key)

    def clear_catalog_bucket(self, content: dict):
        """Used to clear specific files from catalog bucket."""
        if not self.handler:
            return
        for asset in content["assets"]:
            # For catalog bucket, data is already store into alternate:s3:href
            file_key = content["assets"][asset]["alternate"]["s3"]["href"]
            self.handler.delete_file_from_s3(bucket_info["catalog-bucket"]["name"], file_key)

    def adapt_object_links(self, my_object: dict, user: str) -> dict:
        """adapt all the links from a collection so the user can use them correctly

        Args:
            object (dict): The collection
            user (str): The user id

        Returns:
            dict: The collection passed in parameter with adapted links
        """
        links = my_object["links"]
        for j, link in enumerate(links):
            link_parser = urlparse(link["href"])
            if "properties" in my_object:  # If my_object is a feature
                new_path = add_user_prefix(link_parser.path, user, my_object["collection"], my_object["id"])
            else:  # If my_object is a collection
                new_path = add_user_prefix(link_parser.path, user, my_object["id"])
            links[j]["href"] = link_parser._replace(path=new_path).geturl()
        return my_object

    def adapt_links(self, content: dict, user: str, collection_id: str, object_name: str) -> dict:
        """adapt all the links that are outside from the collection section

        Args:
            content (dict): The response content from the middleware
            'call_next' loaded in json format.
            user (str): The user id.

        Returns:
            dict: The content passed in parameter with adapted links
        """
        links = content["links"]
        for i, link in enumerate(links):
            link_parser = urlparse(link["href"])
            new_path = add_user_prefix(link_parser.path, user, collection_id)
            links[i]["href"] = link_parser._replace(path=new_path).geturl()
        for i in range(len(content[object_name])):
            content[object_name][i] = self.adapt_object_links(content[object_name][i], user)
        return content

    def update_stac_item_publication(self, content: dict, user: str) -> Any:  # pylint: disable=too-many-locals
        """Update json body of feature push to catalog"""
        files_s3_key = []
        # 1 - update assets href
        for asset in content["assets"]:
            filename_str = content["assets"][asset]["href"]
            fid = filename_str.rsplit("/", maxsplit=1)[-1]
            new_href = (
                f'https://rs-server/catalog/{user}/collections/{content["collection"]}/items/{fid}/download/{asset}'
            )
            content["assets"][asset].update({"href": new_href})
            # 2 - update alternate href to define catalog s3 bucket
            try:
                old_bucket_arr = filename_str.split("/")
                old_bucket_arr[2] = bucket_info["catalog-bucket"]["name"]
                s3_key = "/".join(old_bucket_arr)
                new_s3_href = {"s3": {"href": s3_key}}
                content["assets"][asset].update({"alternate": new_s3_href})
                files_s3_key.append(filename_str.replace(bucket_info["temp-bucket"]["S3_ENDPOINT"], ""))
            except (IndexError, AttributeError, KeyError):
                return JSONResponse("Invalid obs bucket!", status_code=400)
        # 3 - include new stac extension if not present

        new_stac_extension = "https://stac-extensions.github.io/alternate-assets/v1.1.0/schema.json"
        if new_stac_extension not in content["stac_extensions"]:
            content["stac_extensions"].append(new_stac_extension)
        # 4 tdb, bucket movement
        try:
            # try with env, but maybe read from json file?
            self.handler = S3StorageHandler(
                os.environ["S3_ACCESSKEY"],
                os.environ["S3_SECRETKEY"],
                os.environ["S3_ENDPOINT"],
                os.environ["S3_REGION"],
            )
            config = TransferFromS3ToS3Config(
                files_s3_key,
                bucket_info["temp-bucket"]["name"],
                bucket_info["catalog-bucket"]["name"],
                copy_only=True,
                max_retries=3,
            )
            failed_files = self.handler.transfer_from_s3_to_s3(config)
            if failed_files:
                return JSONResponse(f"Could not transfer files to catalog bucket: {failed_files}", status_code=500)

        except KeyError:
            pass
            # JSONResponse("Could not find S3 credentials", status_code=500)
        except botocore.exceptions.EndpointConnectionError:
            return JSONResponse("Could not connect to obs bucket!", status_code=400)

        # 5 - add owner data
        content["properties"].update({"owner": user})
        content.update({"collection": f"{user}_{content['collection']}"})
        return content

    def generate_presigned_url(self, content, path):
        """This function is used to generate a time-limited download url"""
        # Assume that pgstac already selected the correct asset id
        # just check type, generate and return url
        asset_id = path.split("/")[-1]
        s3_path = content["assets"][asset_id]["alternate"]["s3"]["href"].replace(
            bucket_info["catalog-bucket"]["S3_ENDPOINT"],
            "",
        )
        try:
            handler = S3StorageHandler(
                os.environ["S3_ACCESSKEY"],
                os.environ["S3_SECRETKEY"],
                os.environ["S3_ENDPOINT"],
                os.environ["S3_REGION"],
            )
            response = handler.s3_client.generate_presigned_url(
                "get_object",
                Params={"Bucket": bucket_info["catalog-bucket"]["name"], "Key": s3_path},
                ExpiresIn=PRESIGNED_URL_EXPIRATION_TIME,
            )
        except KeyError:
            return "Could not find s3 credentials", 400
        except botocore.exceptions.ClientError:
            return "Could not generate presigned url", 400
        return response, 302

    def find_owner_id(self, ecql_ast: Node) -> str:
        """Browse an abstract syntax tree (AST) to find the owner_id.
        Then return it.

        Args:
            ecql_ast (_type_): The AST

        Returns:
            str: The owner_id
        """
        res = ""
        if hasattr(ecql_ast, "lhs"):
            if isinstance(ecql_ast.lhs, Attribute) and ecql_ast.lhs.name == "owner_id":
                if isinstance(ecql_ast, Like):
                    res = ecql_ast.pattern
                elif isinstance(ecql_ast, Equal):
                    res = ecql_ast.rhs
            elif left := self.find_owner_id(ecql_ast.lhs):
                res = left
            elif right := self.find_owner_id(ecql_ast.rhs):
                res = right
        return res

    def manage_search_request(self, request: Request) -> Request:
<<<<<<< HEAD
=======
        """find the user in the filter parameter and add it to the
        collection name.

        Args:
            request Request: the client request.

        Returns:
            Request: the new request with the collection name updated.
        """

        query = parse_qs(request.url.query)
        if "filter" in query:
            if "filter-lang" not in query:
                query["filter-lang"] = ["cql2-text"]
            qs_filter = query["filter"][0]
            filters = parse_ecql(qs_filter)
            user = self.find_owner_id(filters)
            if "collections" in query:
                query["collections"] = [f"{user}_{query['collections'][0]}"]
                request.scope["query_string"] = urlencode(query, doseq=True).encode()
        return request

    def manage_search_endpoint(self, request: Request) -> Request:
>>>>>>> 592b94a3
        """find the user in the filter parameter and add it to the
        collection name.

        Args:
            request Request: the client request.

        Returns:
            Request: the new request with the collection name updated.
        """

        query = parse_qs(request.url.query)
        if "filter" in query:
            if "filter-lang" not in query:
                query["filter-lang"] = ["cql2-text"]
            qs_filter = query["filter"][0]
            filters = parse_ecql(qs_filter)
            user = self.find_owner_id(filters)
            if "collections" in query:
                query["collections"] = [f"{user}_{query['collections'][0]}"]
                request.scope["query_string"] = urlencode(query, doseq=True).encode()
        return request

<<<<<<< HEAD
    async def manage_search_response(self, response: StreamingResponse, request: Request) -> Response:
        """The '/catalog/search' path doesn't give the information of the owner_id and collection_id.
=======
    async def manage_search_response(self, request: Request, response: StreamingResponse) -> Response:
        """The '/catalog/search' endpoint doesn't give the information of the owner_id and collection_id.
>>>>>>> 592b94a3
        to get these values, this function try to search them into the search query. If successful,
        updates the response content by removing the owner_id from the collection_id and adapt all links.
        If not successful, does nothing and return the response.

        Args:
            response (StreamingResponse): The response from the rs server.
            request (Request): The request from the client.

        Returns:
            Response: The updated response.
        """
        owner_id, collection_id = "", ""
        if request.method == "GET":
            query = parse_qs(request.url.query)
            if "filter" in query:
                qs_filter = query["filter"][0]
                filters = parse_ecql(qs_filter)
        elif request.method == "POST":
            query = await request.json()
            if "filter" in query:
                qs_filter_json = query["filter"]
                filters = parse_cql2_json(qs_filter_json)
        owner_id = self.find_owner_id(filters)
        if "collections" in query:
            collection_id = query["collections"][0].removeprefix(owner_id)
        if owner_id and collection_id:
            body = [chunk async for chunk in response.body_iterator]
            content = json.loads(b"".join(map(lambda x: x if isinstance(x, bytes) else x.encode(), body)).decode())
            content = self.remove_user_from_objects(content, owner_id, "features")
            content = self.adapt_links(content, owner_id, collection_id, "features")
            return JSONResponse(content, status_code=response.status_code)
        return response

<<<<<<< HEAD
    async def manage_put_post_request(self, request: Request, ids: dict) -> Request:
=======
    async def manage_put_post_request(self, request: Request, ids: dict) -> Request | JSONResponse:
        """Adapt the request body for the STAC endpoint.

        Args:
            request (Request): The Client request to be updated.
            ids (dict): The owner id.

        Returns:
            Request: The request updated.
        """
        user = ids["owner_id"]
        content = await request.json()
        if request.scope["path"] == "/collections":
            content["id"] = f"{user}_{content['id']}"
        if "items" in request.scope["path"]:
            content = self.update_stac_item_publication(content, user)
            # If something fails inside update_stac_item_publication don't forward the request
            if isinstance(content, starlette.responses.JSONResponse):
                return JSONResponse(content.body.decode(), status_code=content.status_code)
            # update request body (better find the function that updates the body maybe?)
        elif request.scope["path"] == "/search" and "filter" in content:
            qs_filter = content["filter"]
            filters = parse_cql2_json(qs_filter)
            user = self.find_owner_id(filters)
            # May be duplicate?
            if "collections" in content:
                content["collections"] = [f"{user}_{content['collections']}"]
        request._body = json.dumps(content).encode("utf-8")  # pylint: disable=protected-access
        return request  # pylint: disable=protected-access

    async def manage_put_post_endpoints(self, request: Request, ids: dict) -> Request:
>>>>>>> 592b94a3
        """Adapt the request body for the STAC endpoint.

        Args:
            request (Request): The Client request to be updated.
            ids (dict): The owner id.

        Returns:
            Request: The request updated.
        """
        user = ids["owner_id"]
        request_body = await request.json()
        if request.scope["path"] == "/collections":  # /catalog/{owner_id}/collections
            request_body["id"] = f"{user}_{request_body['id']}"
        elif (
            f"/collections/{ids['owner_id']}_{ids['collection_id']}/items" in request.scope["path"]
        ):  # /catalog/.../items(/item_id)
            request_body["collection"] = f"{user}_{request_body['collection']}"
        elif request.scope["path"] == "/search" and "filter" in request_body:
            qs_filter = request_body["filter"]
            filters = parse_cql2_json(qs_filter)
            user = self.find_owner_id(filters)
            if "collections" in request_body:
                request_body["collections"] = [f"{user}_{request_body['collections']}"]
        request._body = json.dumps(request_body).encode("utf-8")  # pylint: disable=protected-access
        return request  # pylint: disable=protected-access

    async def manage_get_response(
        self,
        request: Request,
        response: StreamingResponse,
        ids: dict,
    ) -> Response:
        """Remove the user name from obects and adapt all links.

        Args:
            request (Request): The client request.
            response (Response | StreamingResponse): The response from the rs-catalog.
            ids (dict): a dictionnary containing owner_id, collection_id and
            item_id if they exist.

        Returns:
            Response: The response updated.
        """
        user = ids["owner_id"]
        body = [chunk async for chunk in response.body_iterator]
        content = json.loads(b"".join(map(lambda x: x if isinstance(x, bytes) else x.encode(), body)).decode())
        if request.scope["path"] == "/":  # /catalog/owner_id
            return JSONResponse(content, status_code=response.status_code)
        if request.scope["path"] == "/collections":  # /catalog/owner_id/collections
            content["collections"] = filter_collections(content["collections"], user)
            content = self.remove_user_from_objects(content, user, "collections")
            content = self.adapt_links(content, ids["owner_id"], ids["collection_id"], "collections")
        elif (
            "/collection" in request.scope["path"] and "items" not in request.scope["path"]
        ):  # /catalog/owner_id/collections/collection_id
            content = remove_user_from_collection(content, user)
            content = self.adapt_object_links(content, user)
        elif (
            "items" in request.scope["path"] and not ids["item_id"]
        ):  # /catalog/owner_id/collections/collection_id/items
            content = self.remove_user_from_objects(content, user, "features")
            content = self.adapt_links(content, ids["owner_id"], ids["collection_id"], "features")
        elif request.scope["path"] == "/search":
            pass
        elif ids["item_id"]:  # /catalog/owner_id/collections/collection_id/items/item_id
            content = remove_user_from_feature(content, user)
            content = self.adapt_object_links(content, user)
        return JSONResponse(content, status_code=response.status_code)

    async def manage_put_post_response(self, response: StreamingResponse):
        """Used to handle put or post responses."""
        try:
            body = [chunk async for chunk in response.body_iterator]
            response_content = json.loads(b"".join(body).decode())  # type: ignore
            self.clear_temp_bucket(response_content)
        except RuntimeError:
            return JSONResponse("Failed to clear temp-bucket", status_code=400)
        except Exception:  # pylint: disable=broad-except
            return JSONResponse("Bad request", status_code=400)
        return JSONResponse(response_content, status_code=response.status_code)

    async def manage_get_response(
        self,
        request: Request,
        response: StreamingResponse,
        ids: dict,
    ) -> Response:
        """Remove the user name from objects and adapt all links.

        Args:
            request (Request): The client request.
            response (Response | StreamingResponse): The response from the rs-catalog.
            ids (dict): a dictionnary containing owner_id, collection_id and
            item_id if they exist.

        Returns:
            Response: The response updated.
        """
        user = ids["owner_id"]
        body = [chunk async for chunk in response.body_iterator]
        content = json.loads(b"".join(map(lambda x: x if isinstance(x, bytes) else x.encode(), body)).decode())
        if request.scope["path"] == "/":  # /catalog/owner_id
            return JSONResponse(content, status_code=response.status_code)
        if request.scope["path"] == "/collections":  # /catalog/owner_id/collections
            content["collections"] = filter_collections(content["collections"], user)
            content = self.remove_user_from_objects(content, user, "collections")
            content = self.adapt_links(content, ids["owner_id"], ids["collection_id"], "collections")
        elif (
            "/collection" in request.scope["path"] and "items" not in request.scope["path"]
        ):  # /catalog/owner_id/collections/collection_id
            content = remove_user_from_collection(content, user)
            content = self.adapt_object_links(content, user)
        elif (
            "items" in request.scope["path"] and not ids["item_id"]
        ):  # /catalog/owner_id/collections/collection_id/items
            content = self.remove_user_from_objects(content, user, "features")
            content = self.adapt_links(content, ids["owner_id"], ids["collection_id"], "features")
        elif request.scope["path"] == "/search":
            pass
        elif ids["item_id"]:  # /catalog/owner_id/collections/collection_id/items/item_id
            content = remove_user_from_feature(content, user)
            content = self.adapt_object_links(content, user)
        return JSONResponse(content, status_code=response.status_code)

    async def manage_download_response(self, request, response):
        """Used to handle reqeust that should generate presigned url."""
        body = [chunk async for chunk in response.body_iterator]
        content = json.loads(b"".join(body).decode())
        if content.get("code", True) != "NotFoundError":
            # Only generate presigned url if the item is found
            content, code = self.generate_presigned_url(content, request.url.path)
            return JSONResponse(content, status_code=code)
        return JSONResponse(content, status_code=response.status_code)

    async def manage_response_error(self, response):
        """This function is called when request send to catalog fails"""
        if response is not None:
            body = [chunk async for chunk in response.body_iterator]
            response_content = json.loads(b"".join(body).decode())
            self.clear_catalog_bucket(response_content)
            return JSONResponse(f"Bad request, {response_content}", status_code=400)
        # Otherwise just return the exception
        return JSONResponse("Bad request", status_code=400)

    async def dispatch(self, request, call_next):  # pylint: disable=too-many-return-statements
        """Redirect the user catalog specific endpoint and adapt the response content."""
        ids = get_ids(request.scope["path"])
        user = ids["owner_id"]
        request.scope["path"] = remove_user_prefix(request.url.path)

        # Handle requests
        if request.method == "GET" and request.scope["path"] == "/search":
            request = self.manage_search_request(request)
        elif request.method in ["POST", "PUT"] and user:
            request = await self.manage_put_post_request(request, ids)
<<<<<<< HEAD

        response = await call_next(request)

        if request.scope["path"] == "/search":
            response = await self.manage_search_response(response, request)
        elif request.method == "GET" and user:
            response = await self.manage_get_response(request, response, ids)
=======
            if isinstance(request, starlette.responses.JSONResponse):
                # Forward the failure, don't continue
                return JSONResponse(content="Invalid obs bucket", status_code=400)

        response = None
        try:
            response = await call_next(request)
        except Exception:  # pylint: disable=broad-except
            response = await self.manage_response_error(response)

        # Handle responses
        if request.scope["path"] == "/search":
            response = await self.manage_search_response(request, response)
        elif request.method == "GET" and "download" in request.url.path:
            response = await self.manage_download_response(request, response)
        elif request.method == "GET" and user:
            response = await self.manage_get_response(request, response, ids)
        elif request.method in ["POST", "PUT"] and user:
            response = await self.manage_put_post_response(response)
>>>>>>> 592b94a3

        return response<|MERGE_RESOLUTION|>--- conflicted
+++ resolved
@@ -244,8 +244,6 @@
         return res
 
     def manage_search_request(self, request: Request) -> Request:
-<<<<<<< HEAD
-=======
         """find the user in the filter parameter and add it to the
         collection name.
 
@@ -268,8 +266,6 @@
                 request.scope["query_string"] = urlencode(query, doseq=True).encode()
         return request
 
-    def manage_search_endpoint(self, request: Request) -> Request:
->>>>>>> 592b94a3
         """find the user in the filter parameter and add it to the
         collection name.
 
@@ -292,13 +288,8 @@
                 request.scope["query_string"] = urlencode(query, doseq=True).encode()
         return request
 
-<<<<<<< HEAD
-    async def manage_search_response(self, response: StreamingResponse, request: Request) -> Response:
-        """The '/catalog/search' path doesn't give the information of the owner_id and collection_id.
-=======
     async def manage_search_response(self, request: Request, response: StreamingResponse) -> Response:
         """The '/catalog/search' endpoint doesn't give the information of the owner_id and collection_id.
->>>>>>> 592b94a3
         to get these values, this function try to search them into the search query. If successful,
         updates the response content by removing the owner_id from the collection_id and adapt all links.
         If not successful, does nothing and return the response.
@@ -332,9 +323,6 @@
             return JSONResponse(content, status_code=response.status_code)
         return response
 
-<<<<<<< HEAD
-    async def manage_put_post_request(self, request: Request, ids: dict) -> Request:
-=======
     async def manage_put_post_request(self, request: Request, ids: dict) -> Request | JSONResponse:
         """Adapt the request body for the STAC endpoint.
 
@@ -365,8 +353,6 @@
         request._body = json.dumps(content).encode("utf-8")  # pylint: disable=protected-access
         return request  # pylint: disable=protected-access
 
-    async def manage_put_post_endpoints(self, request: Request, ids: dict) -> Request:
->>>>>>> 592b94a3
         """Adapt the request body for the STAC endpoint.
 
         Args:
@@ -522,15 +508,6 @@
             request = self.manage_search_request(request)
         elif request.method in ["POST", "PUT"] and user:
             request = await self.manage_put_post_request(request, ids)
-<<<<<<< HEAD
-
-        response = await call_next(request)
-
-        if request.scope["path"] == "/search":
-            response = await self.manage_search_response(response, request)
-        elif request.method == "GET" and user:
-            response = await self.manage_get_response(request, response, ids)
-=======
             if isinstance(request, starlette.responses.JSONResponse):
                 # Forward the failure, don't continue
                 return JSONResponse(content="Invalid obs bucket", status_code=400)
@@ -550,6 +527,5 @@
             response = await self.manage_get_response(request, response, ids)
         elif request.method in ["POST", "PUT"] and user:
             response = await self.manage_put_post_response(response)
->>>>>>> 592b94a3
 
         return response