# Copyright 2024 CS Group
#
# Licensed under the Apache License, Version 2.0 (the "License");
# you may not use this file except in compliance with the License.
# You may obtain a copy of the License at
#
#     http://www.apache.org/licenses/LICENSE-2.0
#
# Unless required by applicable law or agreed to in writing, software
# distributed under the License is distributed on an "AS IS" BASIS,
# WITHOUT WARRANTIES OR CONDITIONS OF ANY KIND, either express or implied.
# See the License for the specific language governing permissions and
# limitations under the License.

"""Unit tests for the authentication."""

import json
import os

import pytest
import requests
import yaml
from authlib.integrations.starlette_client.apps import StarletteOAuth2App
from fastapi.testclient import TestClient
from moto.server import ThreadedMotoServer
from pytest_httpx import HTTPXMock
from rs_server_catalog.main import app, must_be_authenticated
from rs_server_common.authentication.apikey import APIKEY_HEADER, ttl_cache
from rs_server_common.s3_storage_handler.s3_storage_handler import S3StorageHandler
from rs_server_common.utils.logging import Logging
from rs_server_common.utils.pytest_utils import mock_oauth2
from starlette.status import (
    HTTP_200_OK,
    HTTP_201_CREATED,
    HTTP_302_FOUND,
    HTTP_400_BAD_REQUEST,
    HTTP_401_UNAUTHORIZED,
    HTTP_403_FORBIDDEN,
    HTTP_404_NOT_FOUND,
    HTTP_422_UNPROCESSABLE_ENTITY,
)

from .conftest import (  # pylint: disable=no-name-in-module
    OIDC_ENDPOINT,
    OIDC_REALM,
    RESOURCES_FOLDER,
    RSPY_UAC_CHECK_URL,
    RSPY_UAC_HOMEPAGE,
)

logger = Logging.default(__name__)

# Dummy api key values
VALID_APIKEY = "VALID_API_KEY"
WRONG_APIKEY = "WRONG_APIKEY"

# Pass the api key in HTTP header
VALID_APIKEY_HEADER = {"headers": {APIKEY_HEADER: VALID_APIKEY}}
WRONG_APIKEY_HEADER = {"headers": {APIKEY_HEADER: WRONG_APIKEY}}

OAUTH2_AUTHORIZATION_ENDPOINT = "http://OAUTH2_AUTHORIZATION_ENDPOINT"
OAUTH2_TOKEN_ENDPOINT = "http://OAUTH2_TOKEN_ENDPOINT"  # nosec

AUTHENT_EXTENSION = "https://stac-extensions.github.io/authentication/v1.1.0/schema.json"
AUTHENT_SCHEME = {
    "auth:schemes": {
        "apikey": {
            "type": "apiKey",
            "description": f"API key generated using {RSPY_UAC_HOMEPAGE}"
            "#/Manage%20API%20keys/get_new_api_key_auth_api_key_new_get",
            "name": "x-api-key",
            "in": "header",
        },
        "openid": {
            "type": "openIdConnect",
            "description": "OpenID Connect",
            "openIdConnectUrl": f"{OIDC_ENDPOINT}/realms/{OIDC_REALM}/.well-known/openid-configuration",
        },
        "oauth2": {
            "type": "oauth2",
            "description": "OAuth2+PKCE Authorization Code Flow",
            "flows": {
                "authorizationCode": {
                    "authorizationUrl": OAUTH2_AUTHORIZATION_ENDPOINT,
                    "tokenUrl": OAUTH2_TOKEN_ENDPOINT,
                    "scopes": {},
                },
            },
        },
    },
}
AUTHENT_REF = {
    "auth:refs": ["apikey", "openid", "oauth2"],
}
COMMON_FIELDS = {
    "extent": {
        "spatial": {"bbox": [[-94.6911621, 37.0332547, -94.402771, 37.1077651]]},
        "temporal": {"interval": [["2000-02-01T00:00:00Z", "2000-02-12T00:00:00Z"]]},
    },
    "license": "public-domain",
    "description": "Some description",
    "stac_version": "1.0.0",
    "stac_extensions": [AUTHENT_EXTENSION],
    **AUTHENT_SCHEME,
}

# pylint: disable=too-many-lines, too-many-arguments


async def init_test(
    mocker,
    httpx_mock: HTTPXMock,
    client: TestClient,
    test_apikey: bool,
    test_oauth2: bool,
    iam_roles: list[str],
    mock_wrong_apikey: bool = False,
    user_login="pyteam",
):
    """init mocker for tests."""

    # Mock cluster mode to enable authentication. See: https://stackoverflow.com/a/69685866
    mocker.patch("rs_server_common.settings.CLUSTER_MODE", new=True, autospec=False)

    # Clear oauth2 cookies
    client.cookies.clear()

    if test_apikey:
        # With a valid api key in headers, the uac manager will give access to the endpoint
        ttl_cache.clear()  # clear the cached response
        httpx_mock.add_response(
            url=RSPY_UAC_CHECK_URL,
            match_headers={APIKEY_HEADER: VALID_APIKEY},
            status_code=HTTP_200_OK,
            json={
                "name": "test_apikey",
                "user_login": user_login,
                "is_active": True,
                "never_expire": True,
                "expiration_date": "2024-04-10T13:57:28.475052",
                "total_queries": 0,
                "latest_sync_date": "2024-03-26T13:57:28.475058",
                "iam_roles": iam_roles,
                "config": {},
                "allowed_referers": ["toto"],
            },
        )

        # With a wrong api key, it returns 403
        if mock_wrong_apikey:
            httpx_mock.add_response(
                url=RSPY_UAC_CHECK_URL,
                match_headers={APIKEY_HEADER: WRONG_APIKEY},
                status_code=HTTP_403_FORBIDDEN,
            )

    # If we test the oauth2 authentication, we login the user.
    # His authentication information is saved in the client session cookies.
    # Note: we use the "login from console" because we need the client to follow redirections,
    # and they are disabled in these tests.
    if test_oauth2:
        await mock_oauth2(mocker, client, "/auth/login_from_console", "oauth2_user_id", user_login, iam_roles)

    # Mock the OAuth2 server responses that are used for the STAC extensions (not for the authentication)
    mocker.patch.object(
        StarletteOAuth2App,
        "load_server_metadata",
        return_value={"authorization_endpoint": OAUTH2_AUTHORIZATION_ENDPOINT, "token_endpoint": OAUTH2_TOKEN_ENDPOINT},
    )


@pytest.mark.parametrize("test_apikey, test_oauth2", [[True, False], [False, True]], ids=["apikey", "oauth2"])
async def test_authentication_and_contents(mocker, httpx_mock: HTTPXMock, client, test_apikey, test_oauth2):
    """
    Test that the http endpoints are protected and return 401 or 403 if not authenticated,
    and test the response contents.
    """
    iam_roles = [
        "rs_catalog_toto:*_read",
        "rs_catalog_titi:S2_L1_read",
        "rs_catalog_darius:*_write",
    ]
    await init_test(mocker, httpx_mock, client, test_apikey, test_oauth2, iam_roles, True)
    header = VALID_APIKEY_HEADER if test_apikey else {}

    valid_links = [
        {
            "rel": "self",
            "type": "application/json",
            "href": "http://testserver/catalog/",
            **AUTHENT_REF,
        },
        {
            "rel": "root",
            "type": "application/json",
            "href": "http://testserver/catalog/",
            **AUTHENT_REF,
        },
        {
            "rel": "data",
            "type": "application/json",
            "href": "http://testserver/catalog/collections",
            **AUTHENT_REF,
        },
        {
            "rel": "conformance",
            "type": "application/json",
            "title": "STAC/OGC conformance classes implemented by this server",
            "href": "http://testserver/catalog/conformance",
            **AUTHENT_REF,
        },
        {
            "rel": "search",
            "type": "application/geo+json",
            "title": "STAC search",
            "href": "http://testserver/catalog/search",
            "method": "GET",
            **AUTHENT_REF,
        },
        {
            "rel": "search",
            "type": "application/geo+json",
            "title": "STAC search",
            "href": "http://testserver/catalog/search",
            "method": "POST",
            **AUTHENT_REF,
        },
        {
            "rel": "http://www.opengis.net/def/rel/ogc/1.0/queryables",
            "type": "application/schema+json",
            "title": "Queryables",
            "href": "http://testserver/catalog/queryables",
            "method": "GET",
<<<<<<< HEAD
            "auth:refs": ["apikey", "openid", "oauth2"],
=======
            **AUTHENT_REF,
>>>>>>> 61f5204c
        },
        {
            "rel": "child",
            "type": "application/json",
            "title": "toto_S1_L1",
            "href": "http://testserver/catalog/collections/toto:S1_L1",
            **AUTHENT_REF,
        },
        {
            "rel": "child",
            "type": "application/json",
            "title": "toto_S2_L3",
            "href": "http://testserver/catalog/collections/toto:S2_L3",
            **AUTHENT_REF,
        },
        {
            "rel": "child",
            "type": "application/json",
            "title": "titi_S2_L1",
            "href": "http://testserver/catalog/collections/titi:S2_L1",
            **AUTHENT_REF,
        },
        {
            "rel": "child",
            "type": "application/json",
            "title": "pyteam_S1_L1",
            "href": "http://testserver/catalog/collections/pyteam:S1_L1",
            **AUTHENT_REF,
        },
        {
            "rel": "service-desc",
            "type": "application/vnd.oai.openapi+json;version=3.0",
            "title": "OpenAPI service description",
            "href": "http://testserver/catalog/api",
            **AUTHENT_REF,
        },
        {
            "rel": "service-doc",
            "type": "text/html",
            "title": "OpenAPI service documentation",
            "href": "http://testserver/catalog/api.html",
            **AUTHENT_REF,
        },
    ]
    landing_page_response = client.request("GET", "/catalog/", **header)
    assert landing_page_response.status_code == HTTP_200_OK
    content = json.loads(landing_page_response.content)
    assert content["links"] == valid_links

    pyteam_collection = {
        "id": "S2_L1",
        "type": "Collection",
        "links": [
            {
                "rel": "items",
                "type": "application/geo+json",
                "href": "http://testserver/collections/S2_L1/items",
            },
            {
                "rel": "parent",
                "type": "application/json",
                "href": "http://testserver/",
            },
            {
                "rel": "root",
                "type": "application/json",
                "href": "http://testserver/",
            },
            {
                "rel": "self",
                "type": "application/json",
                "href": "http://testserver/collections/S2_L1",
            },
            {
                "rel": "items",
                "href": "http://localhost:8082/collections/S2_L1/items",
                "type": "application/geo+json",
            },
            {
                "rel": "license",
                "href": "https://creativecommons.org/licenses/publicdomain/",
                "title": "public domain",
            },
        ],
        "owner": "pyteam",
        **COMMON_FIELDS,
    }
<<<<<<< HEAD
    post_response = client.post("/catalog/collections", json=pyteam_collection, **header)
    assert post_response.status_code == HTTP_200_OK
=======
    post_response = client.post("/catalog/collections", json=pyteam_collection, **HEADER)
    assert post_response.status_code == HTTP_201_CREATED
>>>>>>> 61f5204c
    valid_collections = [
        {
            "id": "toto_S1_L1",
            "type": "Collection",
            "links": [
                {
                    "rel": "items",
                    "type": "application/geo+json",
                    "href": "http://testserver/catalog/collections/toto:S1_L1/items",
                    **AUTHENT_REF,
                },
                {
                    "rel": "parent",
                    "type": "application/json",
                    "href": "http://testserver/catalog/",
                    **AUTHENT_REF,
                },
                {
                    "rel": "root",
                    "type": "application/json",
                    "href": "http://testserver/catalog/",
                    **AUTHENT_REF,
                },
                {
                    "rel": "self",
                    "type": "application/json",
                    "href": "http://testserver/catalog/collections/toto:S1_L1",
                    **AUTHENT_REF,
                },
                {
                    "rel": "items",
                    "href": "http://localhost:8082/catalog/collections/toto:S1_L1/items/",
                    "type": "application/geo+json",
                    **AUTHENT_REF,
                },
                {
                    "rel": "license",
                    "href": "https://creativecommons.org/licenses/publicdomain/",
                    "title": "public domain",
                    **AUTHENT_REF,
                },
                {
                    "rel": "http://www.opengis.net/def/rel/ogc/1.0/queryables",
                    "type": "application/schema+json",
                    "title": "Queryables",
                    "href": "http://testserver/catalog/collections/toto:S1_L1/queryables",
                    **AUTHENT_REF,
                },
            ],
            "owner": "toto",
            **COMMON_FIELDS,
        },
        {
            "id": "toto_S2_L3",
            "type": "Collection",
            "links": [
                {
                    "rel": "items",
                    "type": "application/geo+json",
                    "href": "http://testserver/catalog/collections/toto:S2_L3/items",
                    **AUTHENT_REF,
                },
                {
                    "rel": "parent",
                    "type": "application/json",
                    "href": "http://testserver/catalog/",
                    **AUTHENT_REF,
                },
                {
                    "rel": "root",
                    "type": "application/json",
                    "href": "http://testserver/catalog/",
                    **AUTHENT_REF,
                },
                {
                    "rel": "self",
                    "type": "application/json",
                    "href": "http://testserver/catalog/collections/toto:S2_L3",
                    **AUTHENT_REF,
                },
                {
                    "rel": "items",
                    "href": "http://localhost:8082/catalog/collections/toto:S2_L3/items/",
                    "type": "application/geo+json",
                    **AUTHENT_REF,
                },
                {
                    "rel": "license",
                    "href": "https://creativecommons.org/licenses/publicdomain/",
                    "title": "public domain",
                    **AUTHENT_REF,
                },
                {
                    "rel": "http://www.opengis.net/def/rel/ogc/1.0/queryables",
                    "type": "application/schema+json",
                    "title": "Queryables",
                    "href": "http://testserver/catalog/collections/toto:S2_L3/queryables",
                    **AUTHENT_REF,
                },
            ],
            "owner": "toto",
            **COMMON_FIELDS,
        },
        {
            "id": "titi_S2_L1",
            "type": "Collection",
            "links": [
                {
                    "rel": "items",
                    "type": "application/geo+json",
                    "href": "http://testserver/catalog/collections/titi:S2_L1/items",
                    **AUTHENT_REF,
                },
                {
                    "rel": "parent",
                    "type": "application/json",
                    "href": "http://testserver/catalog/",
                    **AUTHENT_REF,
                },
                {
                    "rel": "root",
                    "type": "application/json",
                    "href": "http://testserver/catalog/",
                    **AUTHENT_REF,
                },
                {
                    "rel": "self",
                    "type": "application/json",
                    "href": "http://testserver/catalog/collections/titi:S2_L1",
                    **AUTHENT_REF,
                },
                {
                    "rel": "items",
                    "href": "http://localhost:8082/catalog/collections/titi:S2_L1/items/",
                    "type": "application/geo+json",
                    **AUTHENT_REF,
                },
                {
                    "rel": "license",
                    "href": "https://creativecommons.org/licenses/publicdomain/",
                    "title": "public domain",
                    **AUTHENT_REF,
                },
                {
                    "rel": "http://www.opengis.net/def/rel/ogc/1.0/queryables",
                    "type": "application/schema+json",
                    "title": "Queryables",
                    "href": "http://testserver/catalog/collections/titi:S2_L1/queryables",
                    **AUTHENT_REF,
                },
            ],
            "owner": "titi",
            **COMMON_FIELDS,
        },
        {
            "id": "pyteam_S1_L1",
            "type": "Collection",
            "links": [
                {
                    "rel": "items",
                    "type": "application/geo+json",
                    "href": "http://testserver/catalog/collections/pyteam:S1_L1/items",
                    **AUTHENT_REF,
                },
                {
                    "rel": "parent",
                    "type": "application/json",
                    "href": "http://testserver/catalog/",
                    **AUTHENT_REF,
                },
                {
                    "rel": "root",
                    "type": "application/json",
                    "href": "http://testserver/catalog/",
                    **AUTHENT_REF,
                },
                {
                    "rel": "self",
                    "type": "application/json",
                    "href": "http://testserver/catalog/collections/pyteam:S1_L1",
                    **AUTHENT_REF,
                },
                {
                    "rel": "items",
                    "href": "http://localhost:8082/catalog/collections/pyteam:S1_L1/items/",
                    "type": "application/geo+json",
                    **AUTHENT_REF,
                },
                {
                    "rel": "license",
                    "href": "https://creativecommons.org/licenses/publicdomain/",
                    "title": "public domain",
                    **AUTHENT_REF,
                },
                {
                    "rel": "http://www.opengis.net/def/rel/ogc/1.0/queryables",
                    "type": "application/schema+json",
                    "title": "Queryables",
                    "href": "http://testserver/catalog/collections/pyteam:S1_L1/queryables",
                    **AUTHENT_REF,
                },
            ],
            "owner": "pyteam",
            **COMMON_FIELDS,
        },
        {
            "id": "pyteam_S2_L1",
            "type": "Collection",
            "links": [
                {
                    "rel": "items",
                    "type": "application/geo+json",
                    "href": "http://testserver/catalog/collections/pyteam:S2_L1/items",
                    **AUTHENT_REF,
                },
                {
                    "rel": "parent",
                    "type": "application/json",
                    "href": "http://testserver/catalog/",
                    **AUTHENT_REF,
                },
                {
                    "rel": "root",
                    "type": "application/json",
                    "href": "http://testserver/catalog/",
                    **AUTHENT_REF,
                },
                {
                    "rel": "self",
                    "type": "application/json",
                    "href": "http://testserver/catalog/collections/pyteam:S2_L1",
                    **AUTHENT_REF,
                },
                {
                    "rel": "items",
                    "href": "http://testserver/catalog/collections/pyteam:S2_L1/items/",
                    "type": "application/geo+json",
                    **AUTHENT_REF,
                },
                {
                    "rel": "items",
                    "href": "http://localhost:8082/catalog/collections/pyteam:S2_L1/items/",
                    "type": "application/geo+json",
                    **AUTHENT_REF,
                },
                {
                    "rel": "license",
                    "href": "https://creativecommons.org/licenses/publicdomain/",
                    "title": "public domain",
                    **AUTHENT_REF,
                },
                {
                    "rel": "http://www.opengis.net/def/rel/ogc/1.0/queryables",
                    "type": "application/schema+json",
                    "title": "Queryables",
                    "href": "http://testserver/catalog/collections/pyteam:S2_L1/queryables",
                    **AUTHENT_REF,
                },
            ],
            "owner": "pyteam",
            **COMMON_FIELDS,
        },
    ]
    all_collections = client.request("GET", "/catalog/collections", **header)

    assert all_collections.status_code == HTTP_200_OK
    content = json.loads(all_collections.content)
    assert content["collections"] == valid_collections

    # Test a wrong apikey
    if test_apikey:
        wrong_api_key_response = client.request("GET", "/catalog/", **WRONG_APIKEY_HEADER)
        assert wrong_api_key_response.status_code == HTTP_403_FORBIDDEN

    # Delete the created collections so we're back to the initial test state
    assert client.delete("/catalog/collections/pyteam:S2_L1", **header).is_success


class TestAuthenticationGetOneCollection:
    """Contains authentication tests when the user wants to get a single collection."""

    @pytest.mark.parametrize("test_apikey, test_oauth2", [[True, False], [False, True]], ids=["apikey", "oauth2"])
    @pytest.mark.parametrize(
        ("user", "user_str_for_endpoint_call"),
        [
            ("toto", "toto:"),
            ("pyteam", ""),
        ],
    )
    async def test_http200_with_good_authentication(
        self,
        user,
        user_str_for_endpoint_call,
        mocker,
        httpx_mock: HTTPXMock,
        client,
        test_apikey,
        test_oauth2,
    ):  # pylint: disable=too-many-arguments
        """Test that the user gets the right collection when he does a good request with right permissions."""
        iam_roles = [f"rs_catalog_{user}:*_read"]
        await init_test(mocker, httpx_mock, client, test_apikey, test_oauth2, iam_roles)
        header = VALID_APIKEY_HEADER if test_apikey else {}

        collection = {
            "id": "S1_L1",
            "type": "Collection",
            "links": [
                {
                    "rel": "items",
                    "type": "application/geo+json",
                    "href": f"http://testserver/catalog/collections/{user}:S1_L1/items",
                    **AUTHENT_REF,
                },
                {
                    "rel": "parent",
                    "type": "application/json",
                    "href": "http://testserver/catalog/",
                    **AUTHENT_REF,
                },
                {
                    "rel": "root",
                    "type": "application/json",
                    "href": "http://testserver/catalog/",
                    **AUTHENT_REF,
                },
                {
                    "rel": "self",
                    "type": "application/json",
                    "href": f"http://testserver/catalog/collections/{user}:S1_L1",
                    **AUTHENT_REF,
                },
                {
                    "rel": "items",
                    "href": f"http://localhost:8082/catalog/collections/{user}:S1_L1/items/",
                    "type": "application/geo+json",
                    **AUTHENT_REF,
                },
                {
                    "rel": "license",
                    "href": "https://creativecommons.org/licenses/publicdomain/",
                    "title": "public domain",
                    **AUTHENT_REF,
                },
                {
                    "rel": "http://www.opengis.net/def/rel/ogc/1.0/queryables",
                    "type": "application/schema+json",
                    "title": "Queryables",
                    "href": f"http://testserver/catalog/collections/{user}:S1_L1/queryables",
                    **AUTHENT_REF,
                },
            ],
            "owner": user,
            **COMMON_FIELDS,
        }
        response = client.request(
            "GET",
            f"/catalog/collections/{user_str_for_endpoint_call}S1_L1",
            **header,
        )
        assert response.status_code == HTTP_200_OK
        assert collection == json.loads(response.content)

    @pytest.mark.parametrize("test_apikey, test_oauth2", [[True, False], [False, True]], ids=["apikey", "oauth2"])
    async def test_fails_without_good_perms(self, mocker, httpx_mock: HTTPXMock, client, test_apikey, test_oauth2):
        """Test that the user gets a HTTP_401_UNAUTHORIZED status code response
        when he does a good request without the right authorisations."""

        iam_roles = [
            "rs_catalog_toto:*_write",
            "rs_catalog_toto:S1_L2_read",
        ]
        await init_test(mocker, httpx_mock, client, test_apikey, test_oauth2, iam_roles)
        header = VALID_APIKEY_HEADER if test_apikey else {}

        response = client.request(
            "GET",
            "/catalog/collections/toto:S1_L1",
            **header,
        )
        assert response.status_code == HTTP_401_UNAUTHORIZED


class TestAuthenticationGetItems:
    """Contains authentication tests when the user wants to get items."""

    @pytest.mark.parametrize("test_apikey, test_oauth2", [[True, False], [False, True]], ids=["apikey", "oauth2"])
    @pytest.mark.parametrize(
        ("user", "user_str_for_endpoint_call"),
        [
            ("toto", "toto:"),
            ("pyteam", ""),
        ],
    )
    async def test_http200_with_good_authentication(
        self,
        user,
        user_str_for_endpoint_call,
        mocker,
        httpx_mock: HTTPXMock,
        client,
        test_apikey,
        test_oauth2,
    ):  # pylint: disable=too-many-arguments
        """Test that the user gets a HTTP_200_OK status code response
        when he does a good request with right permissions."""

        iam_roles = [f"rs_catalog_{user}:*_read"]
        await init_test(mocker, httpx_mock, client, test_apikey, test_oauth2, iam_roles)
        header = VALID_APIKEY_HEADER if test_apikey else {}

        response = client.request(
            "GET",
            f"/catalog/collections/{user_str_for_endpoint_call}S1_L1/items/",
            **header,
        )
        assert response.status_code == HTTP_200_OK

    @pytest.mark.parametrize("test_apikey, test_oauth2", [[True, False], [False, True]], ids=["apikey", "oauth2"])
    async def test_fails_without_good_perms(self, mocker, httpx_mock: HTTPXMock, client, test_apikey, test_oauth2):
        """Test that the user get a HTTP_401_UNAUTHORIZED status code response
        when he does a good requests without the right authorisations.
        """

        iam_roles = [
            "rs_catalog_toto:*_write",
            "rs_catalog_toto:S1_L2_read",
        ]
        await init_test(mocker, httpx_mock, client, test_apikey, test_oauth2, iam_roles)
        header = VALID_APIKEY_HEADER if test_apikey else {}

        response = client.request(
            "GET",
            "/catalog/collections/toto:S1_L1/items/",
            **header,
        )
        assert response.status_code == HTTP_401_UNAUTHORIZED


class TestAuthenticationGetOneItem:
    """Contains authentication tests when the user wants to one item."""

    @pytest.mark.parametrize("test_apikey, test_oauth2", [[True, False], [False, True]], ids=["apikey", "oauth2"])
    @pytest.mark.parametrize(
        ("user", "user_str_for_endpoint_call", "feature"),
        [
            ("toto", "toto:", "fe916452-ba6f-4631-9154-c249924a122d"),
            ("pyteam", "", "hi916451-ca6f-4631-9154-4249924a133d"),
        ],
    )
    async def test_http200_with_good_authentication(
        self,
        user,
        user_str_for_endpoint_call,
        feature,
        mocker,
        httpx_mock: HTTPXMock,
        client,
        test_apikey,
        test_oauth2,
    ):  # pylint: disable=too-many-arguments
        """Test that the user gets the right item when he does a good request with right permissions."""

        iam_roles = [
            "rs_catalog_pyteam:*_read",
            "rs_catalog_toto:*_read",
        ]
        await init_test(mocker, httpx_mock, client, test_apikey, test_oauth2, iam_roles)
        header = VALID_APIKEY_HEADER if test_apikey else {}

        feature_s1_l1_0 = {
            "id": feature,
            "bbox": [-94.6334839, 37.0332547, -94.6005249, 37.0595608],
            "type": "Feature",
            "assets": {
                "may24C355000e4102500n.tif": {
                    "href": f"""s3://temp-bucket/{user}_S1_L1/images/may24C355000e4102500n.tif""",
                    "type": "image/tiff; application=geotiff; profile=cloud-optimized",
                    "title": "NOAA STORM COG",
                    **AUTHENT_REF,
                },
            },
            "geometry": {
                "type": "Polygon",
                "coordinates": [
                    [
                        [-94.6334839, 37.0595608],
                        [-94.6334839, 37.0332547],
                        [-94.6005249, 37.0332547],
                        [-94.6005249, 37.0595608],
                        [-94.6334839, 37.0595608],
                    ],
                ],
            },
            "collection": "S1_L1",
            "properties": {
                "gsd": 0.5971642834779395,
                "owner": user,
                "width": 2500,
                "height": 2500,
                "datetime": "2000-02-02T00:00:00Z",
                "owner_id": user,
                "proj:epsg": 3857,
                "orientation": "nadir",
                **AUTHENT_SCHEME,
            },
            "stac_version": "1.0.0",
            "stac_extensions": [
                "https://stac-extensions.github.io/eo/v1.0.0/schema.json",
                "https://stac-extensions.github.io/projection/v1.0.0/schema.json",
                AUTHENT_EXTENSION,
            ],
        }

        response = client.request(
            "GET",
            f"/catalog/collections/{user_str_for_endpoint_call}S1_L1/items/{feature}",
            **header,
        )
        assert response.status_code == HTTP_200_OK
        feature_id = json.loads(response.content)["id"]
        assert feature_id == feature_s1_l1_0["id"]

    @pytest.mark.parametrize("test_apikey, test_oauth2", [[True, False], [False, True]], ids=["apikey", "oauth2"])
    async def test_fails_without_good_perms(self, mocker, httpx_mock: HTTPXMock, client, test_apikey, test_oauth2):
        """Test that the user gets a HTTP_401_UNAUTHORIZED status code response
        when he does a good request without the right permissions.
        """

        iam_roles = [
            "rs_catalog_toto:*_write",
            "rs_catalog_toto:S1_L2_read",
        ]
        await init_test(mocker, httpx_mock, client, test_apikey, test_oauth2, iam_roles)
        header = VALID_APIKEY_HEADER if test_apikey else {}

        response = client.request(
            "GET",
            "/catalog/collections/toto:S1_L1/items/fe916452-ba6f-4631-9154-c249924a122d",
            **header,
        )
        assert response.status_code == HTTP_401_UNAUTHORIZED


class TestAuthenticationPostOneCollection:
    """Contains authentication tests when a user wants to post one collection."""

    collection_to_post = {
        "id": "MY_SPECIAL_COLLECTION",
        "type": "Collection",
        "owner": "pyteam",
        "links": [
            {
                "rel": "items",
                "type": "application/geo+json",
                "href": "http://localhost:8082/collections/toto/items",
            },
            {"rel": "parent", "type": "application/json", "href": "http://localhost:8082/"},
            {"rel": "root", "type": "application/json", "href": "http://localhost:8082/"},
            {
                "rel": "self",
                "type": "application/json",
                "href": """http://localhost:8082/collections/toto""",
            },
            {
                "rel": "license",
                "href": "https://creativecommons.org/licenses/publicdomain/",
                "title": "public domain",
            },
        ],
        **COMMON_FIELDS,
    }

<<<<<<< HEAD
    @pytest.mark.parametrize("test_apikey, test_oauth2", [[True, False], [False, True]], ids=["apikey", "oauth2"])
    async def test_http200_with_good_authentication(
=======
    def test_http201_with_good_authentication(
>>>>>>> 61f5204c
        self,
        mocker,
        httpx_mock: HTTPXMock,
        client,
        test_apikey,
        test_oauth2,
    ):
        """Test that the user gets a HTTP_200_OK status code response
        when he does a good request with right permissions."""

        iam_roles = [
            "rs_catalog_pyteam:*_read",
            "rs_catalog_pyteam:*_write",
        ]
        await init_test(mocker, httpx_mock, client, test_apikey, test_oauth2, iam_roles)
        header = VALID_APIKEY_HEADER if test_apikey else {}

        response = client.request(
            "POST",
            "/catalog/collections",
            json=self.collection_to_post,
            **header,
        )
        assert response.status_code == HTTP_201_CREATED

        # Delete the created collections so we're back to the initial test state
        assert client.delete(
            f"/catalog/collections/{self.collection_to_post['owner']}:{self.collection_to_post['id']}",
            **header,
        ).is_success

    @pytest.mark.parametrize("test_apikey, test_oauth2", [[True, False], [False, True]], ids=["apikey", "oauth2"])
    async def test_fails_without_good_perms(self, mocker, httpx_mock: HTTPXMock, client, test_apikey, test_oauth2):
        """Test that the user gets a HTTP_401_UNAUTHORIZED status code response
        when he does a good request without the right permissions."""

        iam_roles = ["rs_catalog_toto:S1_L2_read"]
        await init_test(mocker, httpx_mock, client, test_apikey, test_oauth2, iam_roles)
        header = VALID_APIKEY_HEADER if test_apikey else {}
        self.collection_to_post["owner"] = "toto"
        response = client.request(
            "POST",
            "/catalog/collections",
            json=self.collection_to_post,
            **header,
        )
        assert response.status_code == HTTP_401_UNAUTHORIZED

    @pytest.mark.parametrize("test_apikey, test_oauth2", [[True, False], [False, True]], ids=["apikey", "oauth2"])
    async def test_fails_user_creates_collection_owned_by_another_user(
        self,
        mocker,
        httpx_mock: HTTPXMock,
        client,
        test_apikey,
        test_oauth2,
    ):
        """Test to verify that creating a collection owned by another user returns HTTP 401 Unauthorized.

        This test checks the scenario where the user 'pyteam' attempts to create a collection that
        is owned by the user 'toto'. It ensures that the appropriate HTTP 401 Unauthorized status
        code is returned. The rs-server-catalog receives the apikey from the HEADER parameter,
        which is created for the user 'pyteam'. It then tries to create a collection with the
        info received in the body, but it sees that the owner is the 'toto' user, which doesn't
        correspond with the apikey owner

        Args:
            self: The test case instance.
            mocker: pytest-mock fixture for mocking objects.
            httpx_mock (HTTPXMock): Fixture for mocking HTTPX requests.
            client: Test client for making HTTP requests to the application.

        Returns:
            None

        Raises:
            AssertionError: If the response status code is not HTTP 401 Unauthorized.

        Notes:
        - The `iam_roles` variable simulates the roles assigned to the user 'pyteam'.
        - The `init_test` function is called to set up the test environment with mocked roles and configurations.
        - The `self.collection_to_post` dictionary is modified to set the 'owner' field to 'toto'.
        - The `client.request` method sends a POST request to create a collection.
        - The test asserts that the response status code is HTTP 401 Unauthorized.
        """

        iam_roles = [
            "rs_catalog_toto:*_read",
            "rs_catalog_toto:*_write",
        ]
        await init_test(mocker, httpx_mock, client, test_apikey, test_oauth2, iam_roles)
        header = VALID_APIKEY_HEADER if test_apikey else {}
        self.collection_to_post["owner"] = "toto"
        response = client.request(
            "POST",
            "/catalog/collections",
            json=self.collection_to_post,
            **header,
        )
        assert response.status_code == HTTP_401_UNAUTHORIZED


class TestAuthenticationPutOneCollection:
    """Contains authentication tests when a user wants to update one collection."""

    updated_collection = {
        "id": "S1_L1",
        "type": "Collection",
        "links": [
            {
                "rel": "items",
                "type": "application/geo+json",
                "href": "http://testserver/collections/pyteam_S1_L1/items",
            },
            {"rel": "parent", "type": "application/json", "href": "http://testserver/"},
            {"rel": "root", "type": "application/json", "href": "http://testserver/"},
            {"rel": "self", "type": "application/json", "href": "http://testserver/collections/pyteam_S1_L1"},
            {
                "rel": "items",
                "href": "http://localhost:8082/collections/S1_L1/items",
                "type": "application/geo+json",
            },
            {
                "rel": "license",
                "href": "https://creativecommons.org/licenses/publicdomain/",
                "title": "public domain",
            },
        ],
        "owner": "pyteam",
        **COMMON_FIELDS,
    }

    @pytest.mark.parametrize("test_apikey, test_oauth2", [[True, False], [False, True]], ids=["apikey", "oauth2"])
    async def test_http200_with_good_authentication(
        self,
        mocker,
        httpx_mock: HTTPXMock,
        client,
        test_apikey,
        test_oauth2,
    ):
        """Test that the user gets a HTTP_200_OK status code response
        when he does good requests (one with the owner_id parameter and the other one
        without the owner_id parameter) with right permissions."""

        iam_roles = [
            "rs_catalog_pyteam:*_read",
            "rs_catalog_pyteam:*_write",
        ]
        await init_test(mocker, httpx_mock, client, test_apikey, test_oauth2, iam_roles)
        header = VALID_APIKEY_HEADER if test_apikey else {}

        # owner_id is used in the endpoint, format is owner_id:collection
        response = client.request(
            "PUT",
            "/catalog/collections/pyteam:S1_L1",
            json=self.updated_collection,
            **header,
        )
        assert response.status_code == HTTP_200_OK
        # request the endpoint by using just "collection" (the owner_id is
        # loaded by the rs-server-catalog directly from the apikey)
        response = client.request(
            "PUT",
            "/catalog/collections/S1_L1",
            json=self.updated_collection,
            **header,
        )
        assert response.status_code == HTTP_200_OK

    @pytest.mark.parametrize("test_apikey, test_oauth2", [[True, False], [False, True]], ids=["apikey", "oauth2"])
    async def test_fails_without_good_perms(self, mocker, httpx_mock: HTTPXMock, client, test_apikey, test_oauth2):
        """Test that the user gets a HTTP_401_UNAUTHORIZED status code response
        when he does a good request without the right permissions."""

        iam_roles = ["rs_catalog_pyteam:S1_L2_read"]
        await init_test(mocker, httpx_mock, client, test_apikey, test_oauth2, iam_roles)
        header = VALID_APIKEY_HEADER if test_apikey else {}

        response = client.request(
            "PUT",
            "/catalog/collections/toto:S1_L1",
            json=self.updated_collection,
            **header,
        )
        assert response.status_code == HTTP_401_UNAUTHORIZED

    @pytest.mark.parametrize("test_apikey, test_oauth2", [[True, False], [False, True]], ids=["apikey", "oauth2"])
    async def test_fails_user_updates_collection_owned_by_another_user(
        self,
        mocker,
        httpx_mock: HTTPXMock,
        client,
        test_apikey,
        test_oauth2,
    ):
        """This test evaluates the scenario where the user 'pyteam' attempts to update his
        own collection by altering the owner field to another user, 'toto'. The primary objective
        is to ensure that an appropriate HTTP 401 Unauthorized status code is returned. The rs-server-catalog
        retrieves the apikey from the HEADER parameter, which is associated with the user 'pyteam'. When
        attempting to update the collection with the information provided in the body, the
        system detects that the owner is specified as 'toto'. Since 'toto' does not match the owner of the apikey,
        the update is correctly rejected, resulting in the expected unauthorized status.

        Args:
            self: The test case instance.
            mocker: pytest-mock fixture for mocking objects.
            httpx_mock (HTTPXMock): Fixture for mocking HTTPX requests.
            client: Test client for making HTTP requests to the application.

        Returns:
            None

        Raises:
            AssertionError: If the response status code is not HTTP 401 Unauthorized.

        Notes:
        - The `iam_roles` variable simulates the roles assigned to the user 'pyteam'.
        - The `init_test` function is called to set up the test environment with mocked roles and configurations.
        - The `self.collection_to_post` dictionary is modified to set the 'owner' field to 'toto'.
        - The `client.request` method sends a PUT request to update a collection.
        - The test asserts that the response status code is HTTP 401 Unauthorized.
        """

        iam_roles = [
            "rs_catalog_toto:*_read",
            "rs_catalog_toto:*_write",
        ]
        await init_test(mocker, httpx_mock, client, test_apikey, test_oauth2, iam_roles)
        header = VALID_APIKEY_HEADER if test_apikey else {}
        self.updated_collection["owner"] = "toto"
        response = client.request(
            "PUT",
            "/catalog/collections/toto:S1_L1",
            json=self.updated_collection,
            **header,
        )
        assert response.status_code == HTTP_401_UNAUTHORIZED


class TestAuthenticationSearch:
    """Contains authentication tests when a user wants to do a search request."""

    search_params = {"collections": "S1_L1", "filter-lang": "cql2-text", "filter": "width=2500 AND owner='toto'"}
    test_json = {
        "collections": ["S1_L1"],
        "filter-lang": "cql2-json",
        "filter": {
            "op": "and",
            "args": [
                {"op": "=", "args": [{"property": "owner"}, "toto"]},
                {"op": "=", "args": [{"property": "width"}, 2500]},
            ],
        },
    }

    @pytest.mark.parametrize("test_apikey, test_oauth2", [[True, False], [False, True]], ids=["apikey", "oauth2"])
    async def test_http200_with_good_authentication(
        self,
        mocker,
        httpx_mock: HTTPXMock,
        client,
        test_apikey,
        test_oauth2,
    ):
        """Test that the user gets a HTTP_200_OK status code response
        when he does good requests (GET and POST method) with right permissions."""

        iam_roles = [
            "rs_catalog_toto:*_read",
            "rs_catalog_toto:*_write",
        ]
        await init_test(mocker, httpx_mock, client, test_apikey, test_oauth2, iam_roles)
        header = VALID_APIKEY_HEADER if test_apikey else {}

        response = client.request(
            "GET",
            "/catalog/search",
            params=self.search_params,
            **header,
        )
        assert response.status_code == HTTP_200_OK
        response = client.request("POST", "/catalog/search", json=self.test_json, **header)
        assert response.status_code == HTTP_200_OK

    @pytest.mark.parametrize("test_apikey, test_oauth2", [[True, False], [False, True]], ids=["apikey", "oauth2"])
    async def test_fails_without_good_perms(self, mocker, httpx_mock: HTTPXMock, client, test_apikey, test_oauth2):
        """Test that the user gets a HTTP_401_UNAUTHORIZED status code response
        when he does a good request without the right permissions."""

        iam_roles = ["rs_catalog_toto:S1_L2_read"]
        await init_test(mocker, httpx_mock, client, test_apikey, test_oauth2, iam_roles)
        header = VALID_APIKEY_HEADER if test_apikey else {}

        response = client.request(
            "GET",
            "/catalog/search",
            params=self.search_params,
            **header,
        )
        assert response.status_code == HTTP_401_UNAUTHORIZED
        response = client.request("POST", "/catalog/search", json=self.test_json, **header)
        assert response.status_code == HTTP_401_UNAUTHORIZED


class TestAuthenticationSearchInCollection:
    """Contains authentication tests when a user wants to do a search request inside a specific collection."""

    search_params_ids = {"ids": "fe916452-ba6f-4631-9154-c249924a122d"}
    search_params_filter = {"filter-lang": "cql2-text", "filter": "width=2500"}
    test_json = {
        "filter-lang": "cql2-json",
        "filter": {
            "op": "and",
            "args": [
                {"op": "=", "args": [{"property": "height"}, 2500]},
                {"op": "=", "args": [{"property": "width"}, 2500]},
            ],
        },
    }

    @pytest.mark.parametrize("test_apikey, test_oauth2", [[True, False], [False, True]], ids=["apikey", "oauth2"])
    async def test_http200_with_good_authentication(
        self,
        mocker,
        httpx_mock: HTTPXMock,
        client,
        test_apikey,
        test_oauth2,
    ):
        """Test that the user gets a HTTP_200_OK status code response
        when he does good requests (GET and POST method) with right permissions.
        Also test that the user gets the right number of items matching the search request parameters."""

        iam_roles = [
            "rs_catalog_toto:*_read",
            "rs_catalog_toto:*_write",
        ]
        await init_test(mocker, httpx_mock, client, test_apikey, test_oauth2, iam_roles)
        header = VALID_APIKEY_HEADER if test_apikey else {}

        response = client.request(
            "GET",
            "/catalog/collections/toto:S1_L1/search",
            params=self.search_params_ids,
            **header,
        )
        assert response.status_code == HTTP_200_OK
        content = json.loads(response.content)
        assert content["context"] == {"limit": 10, "returned": 1}

        response = client.request(
            "GET",
            "/catalog/collections/toto:S1_L1/search",
            params=self.search_params_filter,
            **header,
        )
        assert response.status_code == HTTP_200_OK
        content = json.loads(response.content)
        assert content["context"] == {"limit": 10, "returned": 2}

        response = client.request(
            "POST",
            "/catalog/collections/toto:S1_L1/search",
            json=self.test_json,
            **header,
        )
        assert response.status_code == HTTP_200_OK
        content = json.loads(response.content)
        assert content["context"] == {"limit": 10, "returned": 2}

    @pytest.mark.parametrize("test_apikey, test_oauth2", [[True, False], [False, True]], ids=["apikey", "oauth2"])
    async def test_fails_without_good_perms(self, mocker, httpx_mock: HTTPXMock, client, test_apikey, test_oauth2):
        """Test that the user gets a HTTP_401_UNAUTHORIZED status code response
        when he does a good request without the right permissions."""

        iam_roles = ["rs_catalog_toto:S1_L2_read"]
        await init_test(mocker, httpx_mock, client, test_apikey, test_oauth2, iam_roles)
        header = VALID_APIKEY_HEADER if test_apikey else {}

        response = client.request(
            "GET",
            "/catalog/collections/toto:S1_L1/search",
            params=self.search_params_filter,
            **header,
        )
        assert response.status_code == HTTP_401_UNAUTHORIZED
        response = client.request(
            "POST",
            "/catalog/collections/toto:S1_L1/search",
            json=self.test_json,
            **header,
        )
        assert response.status_code == HTTP_401_UNAUTHORIZED


class TestAuthenticationDownload:
    """Contains authentication tests when a user wants to do a download."""

    def export_aws_credentials(self):
        """Export AWS credentials as environment variables for testing purposes.

        This function sets the following environment variables with dummy values for AWS credentials:
        - AWS_ACCESS_KEY_ID
        - AWS_SECRET_ACCESS_KEY
        - AWS_SECURITY_TOKEN
        - AWS_SESSION_TOKEN
        - AWS_DEFAULT_REGION

        Note: This function is intended for testing purposes only, and it should not be used in production.

        Returns:
            None

        Raises:
            None
        """
        with open(RESOURCES_FOLDER / "s3" / "s3.yml", "r", encoding="utf-8") as f:
            s3_config = yaml.safe_load(f)
            os.environ.update(s3_config["s3"])
            os.environ.update(s3_config["boto"])

    def clear_aws_credentials(self):
        """Clear AWS credentials from environment variables."""
        with open(RESOURCES_FOLDER / "s3" / "s3.yml", "r", encoding="utf-8") as f:
            s3_config = yaml.safe_load(f)
            for env_var in list(s3_config["s3"].keys()) + list(s3_config["boto"].keys()):
                del os.environ[env_var]

    @pytest.mark.parametrize("test_apikey, test_oauth2", [[True, False], [False, True]], ids=["apikey", "oauth2"])
    async def test_http200_with_good_authentication(
        self,
        mocker,
        httpx_mock: HTTPXMock,
        client,
        test_apikey,
        test_oauth2,
    ):  # pylint: disable=too-many-locals
        """Test used to verify the generation of a presigned url for a download."""

        iam_roles = [
            "rs_catalog_toto:*_read",
            "rs_catalog_toto:*_write",
            "rs_catalog_toto:*_download",
        ]
        await init_test(mocker, httpx_mock, client, test_apikey, test_oauth2, iam_roles)
        header = VALID_APIKEY_HEADER if test_apikey else {}

        # Start moto server
        moto_endpoint = "http://localhost:8077"
        self.export_aws_credentials()
        secrets = {"s3endpoint": moto_endpoint, "accesskey": None, "secretkey": None, "region": ""}
        s3_handler = S3StorageHandler(
            secrets["accesskey"],
            secrets["secretkey"],
            secrets["s3endpoint"],
            secrets["region"],
        )
        server = ThreadedMotoServer(port=8077)
        server.start()
        users_map = {"toto:": "fe916452-ba6f-4631-9154-c249924a122d", "": "hi916451-ca6f-4631-9154-4249924a133d"}
        try:
            requests.post(moto_endpoint + "/moto-api/reset", timeout=5)
            # Upload a file to catalog-bucket
            catalog_bucket = "catalog-bucket"
            s3_handler.s3_client.create_bucket(Bucket=catalog_bucket)
            object_content = "testing\n"
            s3_handler.s3_client.put_object(
                Bucket=catalog_bucket,
                Key="S1_L1/images/may24C355000e4102500n.tif",
                Body=object_content,
            )
            user = ""

            for user, item_id in users_map.items():
                print(f"user = {user}, file = {item_id}")
                response = client.request(
                    "GET",
                    f"/catalog/collections/{user}S1_L1/items/{item_id}/download/may24C355000e4102500n.tif",
                    **header,
                )
                assert response.status_code == HTTP_302_FOUND

                # Check that response is empty
                assert response.content == b""

                # call the redirected url
                product_content = requests.get(response.headers["location"], timeout=10)

                assert product_content.status_code == HTTP_200_OK
                assert product_content.content.decode() == object_content
                # test with a non-existing asset id
                response = client.get(
                    f"/catalog/collections/{user}S1_L1/items/{item_id}/download/UNKNWON",
                    **header,
                )
                assert response.status_code == HTTP_404_NOT_FOUND

                assert (
                    client.get(
                        f"/catalog/collections/{user}S1_L1/items/INCORRECT_ITEM_ID/download/UNKNOWN",
                        **header,
                    ).status_code
                    == HTTP_404_NOT_FOUND
                )

        finally:
            server.stop()
            # Remove bucket credentials form env variables / should create a s3_handler without credentials error
            self.clear_aws_credentials()

        response = client.get(
            "/catalog/collections/toto:S1_L1/items/fe916452-ba6f-4631-9154-c249924a122d/download/"
            "may24C355000e4102500n.tif",
            **header,
        )
        assert response.status_code == HTTP_400_BAD_REQUEST
        assert response.content == b'"Could not find s3 credentials"'

    @pytest.mark.parametrize("test_apikey, test_oauth2", [[True, False], [False, True]], ids=["apikey", "oauth2"])
    async def test_fails_without_good_perms(self, mocker, httpx_mock: HTTPXMock, client, test_apikey, test_oauth2):
        """Test used to verify the generation of a presigned url for a download."""

        iam_roles = [
            "rs_catalog_toto:*_read",
            "rs_catalog_toto:*_write",
        ]
        await init_test(mocker, httpx_mock, client, test_apikey, test_oauth2, iam_roles)
        header = VALID_APIKEY_HEADER if test_apikey else {}

        # Start moto server
        moto_endpoint = "http://localhost:8077"
        self.export_aws_credentials()
        secrets = {"s3endpoint": moto_endpoint, "accesskey": None, "secretkey": None, "region": ""}
        s3_handler = S3StorageHandler(
            secrets["accesskey"],
            secrets["secretkey"],
            secrets["s3endpoint"],
            secrets["region"],
        )
        server = ThreadedMotoServer(port=8077)
        server.start()

        try:
            requests.post(moto_endpoint + "/moto-api/reset", timeout=5)
            # Upload a file to catalog-bucket
            catalog_bucket = "catalog-bucket"
            s3_handler.s3_client.create_bucket(Bucket=catalog_bucket)
            object_content = "testing\n"
            s3_handler.s3_client.put_object(
                Bucket=catalog_bucket,
                Key="S1_L1/images/may24C355000e4102500n.tif",
                Body=object_content,
            )

            response = client.request(
                "GET",
                "/catalog/collections/toto:S1_L1/items/fe916452-ba6f-4631-9154-c249924a122d/download/"
                "may24C355000e4102500n.tif",
                **header,
            )
            assert response.status_code == HTTP_401_UNAUTHORIZED

        finally:
            server.stop()
            # Remove bucket credentials form env variables / should create a s3_handler without credentials error
            self.clear_aws_credentials()


class TestAuthenticationDelete:
    """Contains authentication tests when a user wants to delete a collection."""

    @pytest.mark.parametrize("test_apikey, test_oauth2", [[True, False], [False, True]], ids=["apikey", "oauth2"])
    async def test_http200_with_good_authentication(
        self,
        mocker,
        httpx_mock: HTTPXMock,
        client,
        test_apikey,
        test_oauth2,
    ):
        """Test that the user gets a HTTP_200_OK status code response
        when he deletes a collection with right permissions"""

        iam_roles: list[str] = []
        await init_test(mocker, httpx_mock, client, test_apikey, test_oauth2, iam_roles)
        header = VALID_APIKEY_HEADER if test_apikey else {}

        # create the collections first
        collections = ["pyteam_fixture_collection_1", "pyteam_fixture_collection_2"]
        for collection in collections:
            new_collection = {
                "id": f"{collection}",
                "type": "Collection",
                "description": "test_description",
                "stac_version": "1.0.0",
                "owner": "pyteam",
                "links": [{"href": "./.zattrs.json", "rel": "self", "type": "application/json"}],
                "license": "public-domain",
                "extent": {
                    "spatial": {"bbox": [[-94.6911621, 37.0332547, -94.402771, 37.1077651]]},
                    "temporal": {"interval": [["2000-02-01T00:00:00Z", "2000-02-12T00:00:00Z"]]},
                },
            }

            response = client.request(
                "POST",
                "/catalog/collections",
                json=new_collection,
                **header,
            )
            assert response.status_code == HTTP_201_CREATED

        # request the endpoint by using "user:collection"
        response = client.request(
            "DELETE",
            f"/catalog/collections/pyteam:{collections[0]}",
            **header,
        )
        assert response.status_code == HTTP_200_OK
        # request the endpoint by using just "collection" (the user is
        # loaded by the rs-server-catalog directly from the apikey)
        response = client.request(
            "DELETE",
            f"/catalog/collections/{collections[1]}",
            **header,
        )
        assert response.status_code == HTTP_200_OK

    @pytest.mark.parametrize("test_apikey, test_oauth2", [[True, False], [False, True]], ids=["apikey", "oauth2"])
    async def test_fails_without_good_perms(self, mocker, httpx_mock: HTTPXMock, client, test_apikey, test_oauth2):
        """Test that the user gets a HTTP_401_UNAUTHORIZED status code response
        when he tries to delete a collection without right permissions."""

        iam_roles = [
            "rs_catalog_toto:*_read",
            "rs_catalog_toto:*_write",
        ]
        await init_test(mocker, httpx_mock, client, test_apikey, test_oauth2, iam_roles)
        header = VALID_APIKEY_HEADER if test_apikey else {}

        # sending a request from user pyteam (loaded from the apikey) to delete
        # the S1_L1 collection owned by the `toto` user.
        # 401 unauthorized reponse should be received
        response = client.request(
            "DELETE",
            "/catalog/collections/toto:S1_L1",
            **header,
        )
        assert response.status_code == HTTP_401_UNAUTHORIZED


class TestAuthenticationPostOneItem:  # pylint: disable=duplicate-code
    """Contains authentication tests when a user wants to post one item."""

    item_id = "S1SIWOCN_20220412T054447_0024_S139"
    feature_to_post = {
        "type": "Feature",
        "stac_version": "1.0.0",
        "stac_extensions": [
            "https://stac-extensions.github.io/eopf/v1.0.0/schema.json",
            "https://stac-extensions.github.io/eo/v1.1.0/schema.json",
            "https://stac-extensions.github.io/sat/v1.0.0/schema.json",
            "https://stac-extensions.github.io/view/v1.0.0/schema.json",
            "https://stac-extensions.github.io/scientific/v1.0.0/schema.json",
            "https://stac-extensions.github.io/processing/v1.1.0/schema.json",
        ],
        "id": item_id,
        "geometry": {
            "type": "Polygon",
            "coordinates": [
                [
                    [-94.6334839, 37.0595608],
                    [-94.6334839, 37.0332547],
                    [-94.6005249, 37.0332547],
                    [-94.6005249, 37.0595608],
                    [-94.6334839, 37.0595608],
                ],
            ],
        },
        "bbox": [-180.0, -90.0, 0.0, 180.0, 90.0, 10000.0],
        "properties": {
            "gsd": 0.5971642834779395,
            "width": 2500,
            "height": 2500,
            "datetime": "2000-02-02T00:00:00Z",
            "proj:epsg": 3857,
            "orientation": "nadir",
        },
        "links": [{"href": "./.zattrs.json", "rel": "self", "type": "application/json"}],
        "assets": {
            "S1SIWOCN_20220412T054447_0024_S139_T717.zarr.zip": {
                "href": "s3://temp-bucket/S1SIWOCN_20220412T054447_0024_S139_T717.zarr.zip",
                "roles": ["data"],
            },
            "S1SIWOCN_20220412T054447_0024_S139_T420.cog.zip": {
                "href": "s3://temp-bucket/S1SIWOCN_20220412T054447_0024_S139_T420.cog.zip",
                "roles": ["data"],
            },
            "S1SIWOCN_20220412T054447_0024_S139_T902.nc": {
                "href": "s3://temp-bucket/S1SIWOCN_20220412T054447_0024_S139_T902.nc",
                "roles": ["data"],
            },
        },
        "collection": "S1_L1",
    }

<<<<<<< HEAD
    @pytest.mark.parametrize("test_apikey, test_oauth2", [[True, False], [False, True]], ids=["apikey", "oauth2"])
    async def test_http200_with_good_authentication(
=======
    def test_http201_with_good_authentication(
>>>>>>> 61f5204c
        self,
        mocker,
        httpx_mock: HTTPXMock,
        client,
        test_apikey,
        test_oauth2,
    ):
        """Test that the user gets a HTTP_200_OK status code response
        when he does a good request with right permissions."""

        iam_roles = [
            "rs_catalog_toto:*_read",
            "rs_catalog_toto:*_write",
        ]
        await init_test(mocker, httpx_mock, client, test_apikey, test_oauth2, iam_roles)
        header = VALID_APIKEY_HEADER if test_apikey else {}

        response = client.post(
            "/catalog/collections/S1_L1/items",
            content=json.dumps(self.feature_to_post),
            **header,
        )
        # check if the item was well added to the collection
        assert response.status_code == HTTP_201_CREATED
        # delete the item, don't change the collection, because it is used
        # by other tests also
        response = client.request(
            "DELETE",
            f"/catalog/collections/S1_L1/items/{self.item_id}",
            json=self.feature_to_post,
            **header,
        )
        # check if the item was deleted from the collection
        assert response.status_code == HTTP_200_OK

    @pytest.mark.parametrize("test_apikey, test_oauth2", [[True, False], [False, True]], ids=["apikey", "oauth2"])
    async def test_fails_without_good_perms(self, mocker, httpx_mock: HTTPXMock, client, test_apikey, test_oauth2):
        """Test that the user gets a HTTP_401_UNAUTHORIZED status code response
        when he does a good request without right permissions."""

        iam_roles = ["rs_catalog_toto:S1_L1_read"]
        await init_test(mocker, httpx_mock, client, test_apikey, test_oauth2, iam_roles)
        header = VALID_APIKEY_HEADER if test_apikey else {}

        response = client.request(
            "POST",
            "/catalog/collections/toto:S1_L1/items",
            json=self.feature_to_post,
            **header,
        )
        assert response.status_code == HTTP_401_UNAUTHORIZED


@pytest.mark.parametrize("test_apikey", [True, False], ids=["test_apikey", "no_apikey"])
@pytest.mark.parametrize("test_oauth2", [True, False], ids=["test_oauth2", "no_oauth2"])
async def test_error_when_not_authenticated(mocker, client, httpx_mock: HTTPXMock, test_apikey, test_oauth2):
    """
    Test that all the http endpoints are protected and return 401 or 403 if not authenticated.
    """
    owner_id = "pyteam"
    await init_test(
        mocker,
        httpx_mock,
        client,
        test_apikey,
        test_oauth2,
        [],
        mock_wrong_apikey=True,
        user_login=owner_id,
    )
    header = VALID_APIKEY_HEADER if test_apikey else {}

    # For each route and method from the openapi specification i.e. with the /catalog/ prefixes
    for path, methods in app.openapi()["paths"].items():
        if not must_be_authenticated(path):
            continue
        for method in methods.keys():

            endpoint = path.format(collection_id="collection_id", item_id="item_id", owner_id=owner_id)
            logger.debug(f"Test the {endpoint!r} [{method}] authentication")

            # With a valid apikey or oauth2 authentication, we should have a status code != 401 or 403.
            # We have other errors on many endpoints because we didn't give the right arguments,
            # but it's OK it is not what we are testing here.
            if test_apikey or test_oauth2:
                response = client.request(method, endpoint, **header)
                logger.debug(response)
                assert response.status_code not in (
                    HTTP_401_UNAUTHORIZED,
                    HTTP_403_FORBIDDEN,
                    HTTP_422_UNPROCESSABLE_ENTITY,  # with 422, the authentication is not called and not tested
                )

                # With a wrong apikey, we should have a 403 error
                if test_apikey:
                    assert client.request(method, endpoint, **WRONG_APIKEY_HEADER).status_code == HTTP_403_FORBIDDEN

            # Check that without authentication, the endpoint is protected and we receive a 401
            else:
                assert client.request(method, endpoint).status_code == HTTP_401_UNAUTHORIZED


def test_authenticated_endpoints():
    """Test that the catalog endpoints need authentication."""
    for route_path in ["/_mgmt/ping", "/catalog/api", "/catalog/api.html", "/auth/", "/health"]:
        assert not must_be_authenticated(route_path)
    for route_path in [
        "/catalog",
        "/catalog/",
        "/catalog/conformance",
        "/catalog/collections",
        "/catalog/search",
        "/catalog/queryables",
    ]:
        assert must_be_authenticated(route_path)<|MERGE_RESOLUTION|>--- conflicted
+++ resolved
@@ -231,11 +231,7 @@
             "title": "Queryables",
             "href": "http://testserver/catalog/queryables",
             "method": "GET",
-<<<<<<< HEAD
-            "auth:refs": ["apikey", "openid", "oauth2"],
-=======
             **AUTHENT_REF,
->>>>>>> 61f5204c
         },
         {
             "rel": "child",
@@ -323,13 +319,8 @@
         "owner": "pyteam",
         **COMMON_FIELDS,
     }
-<<<<<<< HEAD
     post_response = client.post("/catalog/collections", json=pyteam_collection, **header)
-    assert post_response.status_code == HTTP_200_OK
-=======
-    post_response = client.post("/catalog/collections", json=pyteam_collection, **HEADER)
     assert post_response.status_code == HTTP_201_CREATED
->>>>>>> 61f5204c
     valid_collections = [
         {
             "id": "toto_S1_L1",
@@ -903,12 +894,8 @@
         **COMMON_FIELDS,
     }
 
-<<<<<<< HEAD
-    @pytest.mark.parametrize("test_apikey, test_oauth2", [[True, False], [False, True]], ids=["apikey", "oauth2"])
-    async def test_http200_with_good_authentication(
-=======
-    def test_http201_with_good_authentication(
->>>>>>> 61f5204c
+    @pytest.mark.parametrize("test_apikey, test_oauth2", [[True, False], [False, True]], ids=["apikey", "oauth2"])
+    async def test_http201_with_good_authentication(
         self,
         mocker,
         httpx_mock: HTTPXMock,
@@ -1616,12 +1603,8 @@
         "collection": "S1_L1",
     }
 
-<<<<<<< HEAD
-    @pytest.mark.parametrize("test_apikey, test_oauth2", [[True, False], [False, True]], ids=["apikey", "oauth2"])
-    async def test_http200_with_good_authentication(
-=======
-    def test_http201_with_good_authentication(
->>>>>>> 61f5204c
+    @pytest.mark.parametrize("test_apikey, test_oauth2", [[True, False], [False, True]], ids=["apikey", "oauth2"])
+    async def test_http201_with_good_authentication(
         self,
         mocker,
         httpx_mock: HTTPXMock,
