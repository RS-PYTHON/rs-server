# Copyright 2024 CS Group
#
# Licensed under the Apache License, Version 2.0 (the "License");
# you may not use this file except in compliance with the License.
# You may obtain a copy of the License at
#
#     http://www.apache.org/licenses/LICENSE-2.0
#
# Unless required by applicable law or agreed to in writing, software
# distributed under the License is distributed on an "AS IS" BASIS,
# WITHOUT WARRANTIES OR CONDITIONS OF ANY KIND, either express or implied.
# See the License for the specific language governing permissions and
# limitations under the License.


# pylint: disable=too-many-lines

"""Integration tests for user_catalog module."""

import copy
import json
import os
import os.path as osp
import pathlib

# pylint: disable=unused-argument
import time
from datetime import datetime, timedelta

import fastapi
import pytest
import requests
import yaml
from moto.server import ThreadedMotoServer
from rs_server_common.s3_storage_handler.s3_storage_handler import S3StorageHandler

from .conftest import RESOURCES_FOLDER  # pylint: disable=no-name-in-module

# Resource folders specified from the parent directory of this current script
S3_RSC_FOLDER = osp.realpath(osp.join(osp.dirname(__file__), "resources", "s3"))
ISO_8601_FORMAT = "%Y-%m-%dT%H:%M:%S.%fZ"


# Moved here, since this functions utility not fixtures.
def export_aws_credentials():
    """Export AWS credentials as environment variables for testing purposes.

    This function sets the following environment variables with dummy values for AWS credentials:
    - AWS_ACCESS_KEY_ID
    - AWS_SECRET_ACCESS_KEY
    - AWS_SECURITY_TOKEN
    - AWS_SESSION_TOKEN
    - AWS_DEFAULT_REGION

    Note: This function is intended for testing purposes only, and it should not be used in production.

    Returns:
        None

    Raises:
        None
    """
    with open(RESOURCES_FOLDER / "s3" / "s3.yml", "r", encoding="utf-8") as f:
        s3_config = yaml.safe_load(f)
        os.environ.update(s3_config["s3"])
        os.environ.update(s3_config["boto"])


def clear_aws_credentials():
    """Clear AWS credentials from environment variables."""
    with open(RESOURCES_FOLDER / "s3" / "s3.yml", "r", encoding="utf-8") as f:
        s3_config = yaml.safe_load(f)
        for env_var in list(s3_config["s3"].keys()) + list(s3_config["boto"].keys()):
            del os.environ[env_var]


def test_status_code_200_docs_if_good_endpoints(client):  # pylint: disable=missing-function-docstring
    response = client.get("/catalog/api.html")
    assert response.status_code == fastapi.status.HTTP_200_OK


class TestCatalogCollectionSearchEndpoint:  # pylint: disable=too-few-public-methods
    """This class contains integration tests for the endpoit '/catalog/collections/{owner_id}:{collection_id}/search'"""

    def test_get_search_in_toto_s1_l1_collection(self, client):  # pylint: disable=missing-function-docstring
        test_params = {"filter": "width=2500"}

        response = client.get("/catalog/collections/toto:S1_L1/search", params=test_params)
        assert response.status_code == 200
        content = json.loads(response.content)
        assert len(content["features"]) == 3

        test_params = {"filter": "width=300"}

        response = client.get("/catalog/collections/toto:S1_L1/search", params=test_params)
        assert response.status_code == 200
        content = json.loads(response.content)
        assert len(content["features"]) == 0

    def test_post_search_in_toto_s1_l1_collection(self, client):  # pylint: disable=missing-function-docstring
        cql2_json_query = {
            "filter-lang": "cql2-json",
            "filter": {
                "op": "and",
                "args": [
                    {"op": "=", "args": [{"property": "height"}, 2500]},
                    {"op": "=", "args": [{"property": "width"}, 2500]},
                ],
            },
        }

        response = client.post("/catalog/collections/toto:S1_L1/search", json=cql2_json_query)
        assert response.status_code == 200
        content = json.loads(response.content)
        assert len(content["features"]) == 3


class TestCatalogSearchEndpoint:
    """This class contains integration tests for the endpoint '/catalog/search'."""

    def test_search_endpoint_with_ids_and_collections(self, client):  # pylint: disable=missing-function-docstring
        test_params = {"ids": "fe916452-ba6f-4631-9154-c249924a122d", "collections": "toto_S1_L1"}

        response = client.get("/catalog/search", params=test_params)
        assert response.status_code == 200
        content = json.loads(response.content)
        assert len(content["features"]) == 1

    def test_search_endpoint_with_filter_owner_id_and_other(self, client):  # pylint: disable=missing-function-docstring
        test_params = {"collections": "S1_L1", "filter-lang": "cql2-text", "filter": "width=2500 AND owner='toto'"}

        response = client.get("/catalog/search", params=test_params)
        assert response.status_code == fastapi.status.HTTP_200_OK
        content = json.loads(response.content)
        assert len(content["features"]) == 2

        test_params = {"collections": "S1_L1", "filter-lang": "cql2-text", "filter": "width=3000 AND owner='toto'"}

        response = client.get("/catalog/search", params=test_params)
        assert response.status_code == fastapi.status.HTTP_200_OK
        content = json.loads(response.content)
        assert len(content["features"]) == 0

    def test_search_endpoint_with_filter_owner_id_only(self, client):  # pylint: disable=missing-function-docstring
        test_params = {"collections": "S1_L1", "filter-lang": "cql2-text", "filter": "owner='toto'"}

        response = client.get("/catalog/search", params=test_params)
        assert response.status_code == fastapi.status.HTTP_200_OK
        content = json.loads(response.content)
        assert len(content["features"]) == 2

    def test_search_endpoint_without_collections(self, client):  # pylint: disable=missing-function-docstring
        test_params = {"filter-lang": "cql2-text", "filter": "owner='toto'"}

        response = client.get("/catalog/search", params=test_params)
        assert response.status_code == fastapi.status.HTTP_200_OK
        content = json.loads(response.content)
        assert len(content["features"]) == 2

    def test_search_endpoint_without_filter(self, client):  # pylint: disable=missing-function-docstring
        test_params = {"collections": "S1_L1", "limit": "5"}
        response = client.get("/catalog/search", params=test_params)
<<<<<<< HEAD
        assert response.status_code == 200
=======
        assert response.status_code == fastapi.status.HTTP_200_OK
        content = json.loads(response.content)
        assert len(content["features"]) == 0  # behavior to be determined
>>>>>>> 6c33b97f

    def test_searh_endpoint_without_owner_id(self, client):  # pylint: disable=missing-function-docstring
        test_params = {"collections": "S1_L1", "filter-lang": "cql2-text", "filter": "width=2500"}

        response = client.get("/catalog/search", params=test_params)
        assert response.status_code == fastapi.status.HTTP_200_OK
        content = json.loads(response.content)
        assert len(content["features"]) == 0  # behavior to be determined

    def test_search_endpoint_with_specific_filter(self, client):  # pylint: disable=missing-function-docstring
        test_params = {"collections": "S1_L1", "filter-lang": "cql2-text", "filter": "width=2500"}

        response = client.get("/catalog/search", params=test_params)
        assert response.status_code == fastapi.status.HTTP_200_OK
        content = json.loads(response.content)
        assert len(content["features"]) == 0  # behavior to be determined

    def test_post_search_endpoint(self, client):  # pylint: disable=missing-function-docstring
        test_json = {
            "collections": ["S1_L1"],
            "filter-lang": "cql2-json",
            "filter": {
                "op": "and",
                "args": [
                    {"op": "=", "args": [{"property": "owner"}, "toto"]},
                    {"op": "=", "args": [{"property": "width"}, 2500]},
                ],
            },
        }

        response = client.post("/catalog/search", json=test_json)
        assert response.status_code == fastapi.status.HTTP_200_OK
        content = json.loads(response.content)
        assert len(content["features"]) == 2

    def test_post_search_endpoint_with_no_filter_lang(self, client):  # pylint: disable=missing-function-docstring
        test_json = {
            "collections": ["S1_L1"],
            # Here we remove the filter-lang field and check that we insert a default filter-lang.
            "filter": {
                "op": "and",
                "args": [
                    {"op": "=", "args": [{"property": "owner"}, "toto"]},
                    {"op": "=", "args": [{"property": "width"}, 2500]},
                ],
            },
        }

        response = client.post("/catalog/search", json=test_json)
        assert response.status_code == 200

    def test_queryables(self, client):  # pylint: disable=missing-function-docstring
        try:
            response = client.get("/catalog/queryables")
            content = json.loads(response.content)
            with open("queryables.json", "w", encoding="utf-8") as f:
                json.dump(content, f, indent=2)
            assert response.status_code == fastapi.status.HTTP_200_OK
        except Exception as e:
            raise RuntimeError("error") from e
        finally:
            pathlib.Path("queryables.json").unlink(missing_ok=True)


# REWORKED TESTS
class TestCatalogPublishCollectionEndpoint:
    """This class is used to group all tests for publishing a collection into catalog DB."""

    def test_create_new_minimal_collection(self, client):
        """
        Test endpoint POST /catalog/collections.
        """
        minimal_collection = {
            "id": "test_collection",
            "type": "Collection",
            "description": "test_description",
            "stac_version": "1.0.0",
            "owner": "test_owner",
        }
        response = client.post("/catalog/collections", json=minimal_collection)
        # Check that collection status code is 200
        assert response.status_code == fastapi.status.HTTP_200_OK
        # Check that internal collection id is set to owner_collection
        assert json.loads(response.content)["id"] == "test_collection"
        assert json.loads(response.content)["owner"] == "test_owner"

        # # Call search endpoint to verify presence of collection in catalog
        # test_params = {"collections": "test_collection", "filter-lang": "cql2-text", "filter": "owner='test_owner'"}
        # response = client.get("/catalog/search", params=test_params)
        # assert response.status_code == fastapi.status.HTTP_200_OK

        # Test that /catalog/collection GET endpoint returns the correct collection id
        response = client.get("/catalog/collections/test_owner:test_collection")
        assert response.status_code == fastapi.status.HTTP_200_OK
        response_content = json.loads(response.content)
        # Check that values are correctly written in catalogDB
        assert response_content["id"] == minimal_collection["id"]
        assert response_content["owner"] == minimal_collection["owner"]
        assert response_content["description"] == minimal_collection["description"]
        assert response_content["type"] == minimal_collection["type"]
        assert response_content["stac_version"] == minimal_collection["stac_version"]

    def test_failure_to_create_collection(self, client):
        """
        Test endpoint POST /catalog/collections with incorrect collection.
        Endpoint: POST /catalog/collections
        """
        # This minimal collection is missing the id field
        minimal_incorrect_collection = {
            "type": "Collection",
            "description": "test_description",
            "stac_version": "1.0.0",
            "owner": "test_incorrect_owner",
        }
        # Test that response is 400 BAD Request
        response = client.post("/catalog/collections", json=minimal_incorrect_collection)
        assert response.status_code == fastapi.status.HTTP_400_BAD_REQUEST
        # Check that owner from this collection is not written in catalogDB
        test_params = {"filter-lang": "cql2-text", "filter": "owner='test_incorrect_owner'"}
        response = client.get("/catalog/search", params=test_params)
        assert response.status_code == fastapi.status.HTTP_200_OK
        assert len(json.loads(response.content)["features"]) == 0

    def test_create_a_collection_already_created(self, client):
        """
        Test that endpoint POST /catalog/collections returns 409 Conflict if collection already exists.
        This action can be performed only by PUT or PATCH /catalog/collections.
        """
        minimal_collection = {
            "id": "duplicate_collection",
            "type": "Collection",
            "description": "test_description",
            "stac_version": "1.0.0",
            "owner": "duplicate_owner",
        }
        # Test that collection is correctly published
        response = client.post("/catalog/collections", json=minimal_collection)
        assert response.status_code == fastapi.status.HTTP_200_OK
        # Test that duplicate collection cannot be published
        response = client.post("/catalog/collections", json=minimal_collection)
        assert response.status_code == fastapi.status.HTTP_409_CONFLICT
        # Change values from collection, try to publish again
        minimal_collection["description"] = "test_description_updated"
        response = client.post("/catalog/collections", json=minimal_collection)
        # Test that is not allowed
        assert response.status_code == fastapi.status.HTTP_409_CONFLICT
        # Check into catalogDB that values are not updated
        response = client.get("/catalog/collections/duplicate_owner:duplicate_collection")
        response_content = json.loads(response.content)
        assert response_content["description"] == "test_description"

    def test_update_a_created_collection(self, client):
        """
        Test that endpoint PUT /catalog/collections updates a collection.
        Endpoint: PUT /catalog/collections.
        Endpoint: PUT /catalog/collections/owner:collection
        """
        minimal_collection = {
            "id": "second_test_collection",
            "type": "Collection",
            "description": "not_updated_test_description",
            "stac_version": "1.0.0",
            "owner": "second_test_owner",
        }
        # Post the collection
        post_collection_response = client.post("/catalog/collections", json=minimal_collection)
        assert post_collection_response.status_code == fastapi.status.HTTP_200_OK
        # test if is ok written in catalogDB
        get_collection_response = client.get("/catalog/collections/second_test_owner:second_test_collection")
        response_content = json.loads(get_collection_response.content)
        assert response_content["description"] == "not_updated_test_description"

        # Update the collection description and PUT
        minimal_collection["description"] = "the_updated_test_description"
        updated_collection_response = client.put("/catalog/collections", json=minimal_collection)
        assert updated_collection_response.status_code == fastapi.status.HTTP_200_OK

        # Check that collection is correctly updated
        get_check_collection_response = client.get("/catalog/collections/second_test_owner:second_test_collection")
        response_content = json.loads(get_check_collection_response.content)
        assert response_content["description"] == "the_updated_test_description"

        # Update collection using PUT /catalog/collections/owner:collection
        minimal_collection["description"] = "description_updated_again"
        second_update_response = client.put(
            "/catalog/collections/second_test_owner:second_test_collection",
            json=minimal_collection,
        )
        assert second_update_response.status_code == fastapi.status.HTTP_200_OK

        # Check that collection is correctly updated, use GET /catalog/collections/owner:collection
        second_check_response = client.get("/catalog/collections/second_test_owner:second_test_collection")
        second_check_response_content = json.loads(second_check_response.content)
        assert second_check_response_content["description"] == "description_updated_again"
        # cleanup
        client.delete("/catalog/collections/second_test_owner:second_test_collection")

    def test_delete_a_created_collection(self, client):
        """
        Test that a created collection can be deleted
        Endpoint: DELETE /catalog/collections.
        """
        minimal_collection = {
            "id": "will_be_deleted_collection",
            "type": "Collection",
            "description": "will_be_deleted_description",
            "stac_version": "1.0.0",
            "owner": "will_be_deleted_owner",
        }
        response = client.post("/catalog/collections", json=minimal_collection)
        assert response.status_code == fastapi.status.HTTP_200_OK

        # Check that collection is correctly published
        first_check_response = client.get("/catalog/collections/will_be_deleted_owner:will_be_deleted_collection")
        first_response_content = json.loads(first_check_response.content)
        assert first_response_content["description"] == minimal_collection["description"]

        # Delete the collection
        delete_response = client.delete("/catalog/collections/will_be_deleted_owner:will_be_deleted_collection")
        assert delete_response.status_code == fastapi.status.HTTP_200_OK
        # Check that collection is correctly deleted
        second_check_response = client.get("/catalog/collections/", params={"owner": "will_be_deleted_owner"})
        assert second_check_response.status_code == fastapi.status.HTTP_404_NOT_FOUND

    def test_delete_a_non_existent_collection(self, client):
        """
        Test DELETE collection endpoint on non existing collection
        """
        # Should call delete endpoint on a non existent collection id
        delete_response = client.delete("/catalog/collections/non_existent_owner:non_existent_collection")
        assert delete_response.status_code == fastapi.status.HTTP_404_NOT_FOUND

    def test_delete_a_foreign_collection(self, client):
        """Test DELETE collection endpoint, with a user that has no rights to remove an existing collection."""
        minimal_collection = {
            "id": "correctly_created_collection",
            "type": "Collection",
            "description": "will_be_deleted_description",
            "stac_version": "1.0.0",
            "owner": "owner_with_rights",
        }
        response = client.post("/catalog/collections", json=minimal_collection)
        assert response.status_code == fastapi.status.HTTP_200_OK
        delete_response = client.delete("/catalog/collections/owner_with_no_rights:correctly_created_collection")
        # To be changed with 405 not allowed after UAC
        assert delete_response.status_code == fastapi.status.HTTP_404_NOT_FOUND

    def test_delete_non_empty_collection(self, client, a_minimal_collection, a_correct_feature):
        """
        Test that a collection than contain features can be successfully deleted.
        """
        first_get_collection_response = client.get("/catalog/collections/fixture_owner:fixture_collection/items")
        assert first_get_collection_response.status_code == fastapi.status.HTTP_200_OK
        assert json.loads(first_get_collection_response.content)["context"]["returned"] == 0
        # Post the feature to the collection
        updated_feature_sent = copy.deepcopy(a_correct_feature)
        updated_feature_sent["collection"] = "fixture_collection"
        post_collection_response = client.post(
            "/catalog/collections/fixture_owner:fixture_collection/items",
            json=updated_feature_sent,
        )
        assert post_collection_response.status_code == fastapi.status.HTTP_200_OK
        # Test that the collection is not empty
        second_get_collection_response = client.get("/catalog/collections/fixture_owner:fixture_collection/items")
        assert second_get_collection_response.status_code == fastapi.status.HTTP_200_OK
        assert json.loads(second_get_collection_response.content)["context"]["returned"] > 0
        # Delete the collection
        delete_response = client.delete("/catalog/collections/fixture_owner:fixture_collection")
        assert delete_response.status_code == fastapi.status.HTTP_200_OK
        # Test that the collection is removed, the request raises a 404 exception
        response = client.get("/catalog/collections/fixture_owner:fixture_collection/items")
        assert response.status_code == fastapi.status.HTTP_404_NOT_FOUND


class TestCatalogPublishFeatureWithBucketTransferEndpoint:
    """This class is used to group tests that just post a feature on catalogDB without moving assets."""

    temp_bucket = "temp-bucket"
    catalog_bucket = "catalog-bucket"

    @pytest.mark.parametrize(
        "owner, collection_id",
        [
            (
                "darius",
                "S1_L2",
            ),
        ],
    )
    def test_timestamps_extension_item(
        self,
        client,
        a_correct_feature,
        owner,
        collection_id,
    ):  # pylint: disable=too-many-locals, too-many-arguments
        """Test used to verify that the timestamps extension is correctly set up"""
        # Create moto server and temp / catalog bucket
        moto_endpoint = "http://localhost:8077"
        export_aws_credentials()
        secrets = {"s3endpoint": moto_endpoint, "accesskey": None, "secretkey": None, "region": ""}
        # Enable bucket transfer
        os.environ["RSPY_LOCAL_CATALOG_MODE"] = "0"
        server = ThreadedMotoServer(port=8077)
        server.start()
        try:
            requests.post(moto_endpoint + "/moto-api/reset", timeout=5)
            s3_handler = S3StorageHandler(
                secrets["accesskey"],
                secrets["secretkey"],
                secrets["s3endpoint"],
                secrets["region"],
            )

            s3_handler.s3_client.create_bucket(Bucket=self.temp_bucket)
            s3_handler.s3_client.create_bucket(Bucket=self.catalog_bucket)

            # Populate temp-bucket with some small files.
            lst_with_files_to_be_copied = [
                "S1SIWOCN_20220412T054447_0024_S139_T717.zarr.zip",
                "S1SIWOCN_20220412T054447_0024_S139_T420.cog.zip",
                "S1SIWOCN_20220412T054447_0024_S139_T902.nc",
            ]
            for obj in lst_with_files_to_be_copied:
                s3_handler.s3_client.put_object(Bucket=self.temp_bucket, Key=obj, Body="testing\n")
            added_feature = client.post(f"/catalog/collections/{owner}:{collection_id}/items", json=a_correct_feature)
            feature_data = json.loads(added_feature.content)

            current_time = datetime.now()

            # Test that published field is correctly added
            assert "published" in feature_data["properties"]
            published_datetime_format = datetime.strptime(
                feature_data["properties"]["published"],
                ISO_8601_FORMAT,
            )
            assert (
                abs(published_datetime_format - current_time).total_seconds() < 1
            )  # Check that values are close enough.

            # Test that updated field is correctly added
            assert "updated" in feature_data["properties"]
            updated_datetime_format = datetime.strptime(feature_data["properties"]["updated"], ISO_8601_FORMAT)
            assert abs(updated_datetime_format - current_time).total_seconds() < 1

            # Test that expires field is correctly added
            assert "expires" in feature_data["properties"]
            plus_30_days = current_time + timedelta(days=int(os.environ.get("RANGE_EXPIRATION_DATE_IN_DAYS", "30")))
            expires_datetime_format = datetime.strptime(feature_data["properties"]["expires"], ISO_8601_FORMAT)
            assert abs(expires_datetime_format - plus_30_days).total_seconds() < 1
            assert (
                client.delete(
                    f"/catalog/collections/{owner}:{collection_id}/items/S1SIWOCN_20220412T054447_0024_S139",
                ).status_code
                == fastapi.status.HTTP_200_OK
            )
        except Exception as e:
            raise RuntimeError("error") from e
        finally:
            server.stop()
            clear_aws_credentials()
            os.environ["RSPY_LOCAL_CATALOG_MODE"] = "1"

    def test_updating_timestamp_item(  # pylint: disable=too-many-locals, too-many-statements
        self,
        client,
        a_correct_feature,
        a_minimal_collection,
    ):
        """Test used to verify update of an item to the catalog."""
        # Create moto server and temp / catalog bucket
        moto_endpoint = "http://localhost:8077"
        export_aws_credentials()
        secrets = {"s3endpoint": moto_endpoint, "accesskey": None, "secretkey": None, "region": ""}
        # Enable bucket transfer
        os.environ["RSPY_LOCAL_CATALOG_MODE"] = "0"
        server = ThreadedMotoServer(port=8077)
        server.start()
        try:
            requests.post(moto_endpoint + "/moto-api/reset", timeout=5)
            s3_handler = S3StorageHandler(
                secrets["accesskey"],
                secrets["secretkey"],
                secrets["s3endpoint"],
                secrets["region"],
            )

            s3_handler.s3_client.create_bucket(Bucket=self.temp_bucket)
            s3_handler.s3_client.create_bucket(Bucket=self.catalog_bucket)
            assert not s3_handler.list_s3_files_obj(self.temp_bucket, "")
            assert not s3_handler.list_s3_files_obj(self.catalog_bucket, "")

            # Populate temp-bucket with some small files.
            lst_with_files_to_be_copied = [
                "S1SIWOCN_20220412T054447_0024_S139_T717.zarr.zip",
                "S1SIWOCN_20220412T054447_0024_S139_T420.cog.zip",
                "S1SIWOCN_20220412T054447_0024_S139_T902.nc",
            ]
            for obj in lst_with_files_to_be_copied:
                s3_handler.s3_client.put_object(Bucket=self.temp_bucket, Key=obj, Body="testing\n")

            # check that temp_bucket is not empty
            assert s3_handler.list_s3_files_obj(self.temp_bucket, "")
            # check if temp_bucket content is different from catalog_bucket
            assert sorted(s3_handler.list_s3_files_obj(self.temp_bucket, "")) != sorted(
                s3_handler.list_s3_files_obj(self.catalog_bucket, ""),
            )
            # TC01: Add on Sentinel-1 item to the Catalog with a well-formatted STAC JSON file
            # and a good OBS path. => 200 OK
            # Check if that user darius have a collection (Added in conftest -> setup_database)
            # Add a featureCollection to darius collection
            a_correct_feature_copy = copy.deepcopy(a_correct_feature)
            a_correct_feature_copy["collection"] = "fixture_collection"
            added_feature = client.post(
                "/catalog/collections/fixture_owner:fixture_collection/items",
                json=a_correct_feature_copy,
            )

            assert added_feature.status_code == fastapi.status.HTTP_200_OK

            content = json.loads(added_feature.content)
            updated_timestamp = content["properties"]["updated"]
            published_timestamp = content["properties"]["published"]
            expires_timestamps = content["properties"]["expires"]

            # Files were moved, check that self.catalog_bucket is not empty
            assert s3_handler.list_s3_files_obj(self.catalog_bucket, "")
            # Check if temp_bucket is now empty
            assert not s3_handler.list_s3_files_obj(self.temp_bucket, "")
            # Check if buckets content is different
            assert s3_handler.list_s3_files_obj(self.temp_bucket, "") != s3_handler.list_s3_files_obj(
                self.catalog_bucket,
                "",
            )
            # Check if catalog bucket content match the initial temp-bucket content
            # If so, files were correctly moved from temp-catalog to bucket catalog.
            assert sorted(s3_handler.list_s3_files_obj(self.catalog_bucket, "")) == sorted(lst_with_files_to_be_copied)

            updated_feature_sent = copy.deepcopy(a_correct_feature_copy)
            updated_feature_sent["bbox"] = [77]
            del updated_feature_sent["collection"]

            path = f"/catalog/collections/fixture_owner:fixture_collection/items/{a_correct_feature['id']}"
            modified_feature = client.put(path, json=updated_feature_sent)

            assert modified_feature.status_code == fastapi.status.HTTP_200_OK

            updated_content = json.loads(modified_feature.content)

            new_updated_timestamp = updated_content["properties"]["updated"]

            # Test that "updated" field is correctly updated.
            assert updated_timestamp != new_updated_timestamp

            # Test that "published" and "expires" field are inchanged after the update.
            assert updated_content["properties"]["published"] == published_timestamp
            assert updated_content["properties"]["expires"] == expires_timestamps

            assert (
                client.delete(
                    "/catalog/collections/fixture_owner:fixture_collection/items/S1SIWOCN_20220412T054447_0024_S139",
                ).status_code
                == fastapi.status.HTTP_200_OK
            )
        except Exception as e:
            raise RuntimeError("error") from e
        finally:
            server.stop()
            clear_aws_credentials()
            os.environ["RSPY_LOCAL_CATALOG_MODE"] = "1"

    @pytest.mark.parametrize(
        "owner, collection_id",
        [
            (
                "darius",
                "S1_L2",
            ),
        ],
    )
    def test_publish_item_update(  # pylint: disable=too-many-locals
        self,
        client,
        a_correct_feature,
        owner,
        collection_id,
    ):
        """Test used to verify publication of a featureCollection to the catalog."""
        # Create moto server and temp / catalog bucket
        moto_endpoint = "http://localhost:8077"
        export_aws_credentials()
        secrets = {"s3endpoint": moto_endpoint, "accesskey": None, "secretkey": None, "region": ""}
        # Enable bucket transfer
        os.environ["RSPY_LOCAL_CATALOG_MODE"] = "0"
        server = ThreadedMotoServer(port=8077)
        server.start()
        try:
            requests.post(moto_endpoint + "/moto-api/reset", timeout=5)
            s3_handler = S3StorageHandler(
                secrets["accesskey"],
                secrets["secretkey"],
                secrets["s3endpoint"],
                secrets["region"],
            )

            s3_handler.s3_client.create_bucket(Bucket=self.temp_bucket)
            s3_handler.s3_client.create_bucket(Bucket=self.catalog_bucket)
            assert not s3_handler.list_s3_files_obj(self.temp_bucket, "")
            assert not s3_handler.list_s3_files_obj(self.catalog_bucket, "")

            # Populate temp-bucket with some small files.
            lst_with_files_to_be_copied = [
                "S1SIWOCN_20220412T054447_0024_S139_T717.zarr.zip",
                "S1SIWOCN_20220412T054447_0024_S139_T420.cog.zip",
                "S1SIWOCN_20220412T054447_0024_S139_T902.nc",
            ]
            for obj in lst_with_files_to_be_copied:
                s3_handler.s3_client.put_object(Bucket=self.temp_bucket, Key=obj, Body="testing\n")

            # check that self.temp_bucket is not empty
            assert s3_handler.list_s3_files_obj(self.temp_bucket, "")
            # check if self.temp_bucket content is different from self.catalog_bucket
            assert sorted(s3_handler.list_s3_files_obj(self.temp_bucket, "")) != sorted(
                s3_handler.list_s3_files_obj(self.catalog_bucket, ""),
            )

            # TC01: Add on Sentinel-1 item to the Catalog with a well-formatted STAC JSON file
            # and a good OBS path. => 200 OK
            # Check if that user darius have a collection (Added in conftest -> setup_database)
            # Add a featureCollection to darius collection
            added_feature = client.post(f"/catalog/collections/{owner}:{collection_id}/items", json=a_correct_feature)
            assert added_feature.status_code == fastapi.status.HTTP_200_OK
            feature_data = json.loads(added_feature.content)
            # check if owner was added and match to the owner of the collection
            assert feature_data["properties"]["owner"] == owner
            # check if stac_extension correctly updated collection name
            assert feature_data["collection"] == f"{owner}_{collection_id}"
            # check if stac extension was added
            assert (
                "https://stac-extensions.github.io/alternate-assets/v1.1.0/schema.json"
                in feature_data["stac_extensions"]
            )

            # Files were moved, check that self.catalog_bucket is not empty
            assert s3_handler.list_s3_files_obj(self.catalog_bucket, "")
            # Check if self.temp_bucket is now empty
            assert not s3_handler.list_s3_files_obj(self.temp_bucket, "")
            # Check if buckets content is different
            assert s3_handler.list_s3_files_obj(self.temp_bucket, "") != s3_handler.list_s3_files_obj(
                self.catalog_bucket,
                "",
            )
            # Check if catalog bucket content match the initial temp-bucket content
            # If so, files were correctly moved from temp-catalog to bucket catalog.
            assert sorted(s3_handler.list_s3_files_obj(self.catalog_bucket, "")) == sorted(lst_with_files_to_be_copied)
        except Exception as e:
            raise RuntimeError("error") from e
        finally:
            server.stop()
            clear_aws_credentials()
            os.environ["RSPY_LOCAL_CATALOG_MODE"] = "1"

    @pytest.mark.unit
    @pytest.mark.parametrize(
        "owner, collection_id",
        [
            (
                "darius",
                "S1_L2",
            ),
        ],
    )
    def test_incorrect_feature_publish(self, client, a_incorrect_feature, owner, collection_id):
        """This test send a featureCollection to the catalog with a wrong format."""
        # TC02: Add on Sentinel-1 item to the Catalog with a wrong-formatted STAC JSON file. => 400 Bad Request
        with pytest.raises(Exception):
            added_feature = client.post(f"/catalog/collections/{owner}:{collection_id}/items", json=a_incorrect_feature)
            # Bad request = 400
            assert added_feature.status_code == fastapi.status.HTTP_400_BAD_REQUEST

    @pytest.mark.unit
    def test_incorrect_bucket_publish(self, client, a_correct_feature):
        """Test used to verify failure when obs path is wrong."""
        # TC03: Add on Sentinel-1 item to the Catalog with a wrong OBS path  => ERROR => 400 Bad Request
        export_aws_credentials()
        a_correct_feature["assets"]["zarr"]["href"] = "incorrect_s3_url/some_file.zarr.zip"
        a_correct_feature["assets"]["cog"]["href"] = "incorrect_s3_url/some_file.cog.zip"
        a_correct_feature["assets"]["ncdf"]["href"] = "incorrect_s3_url/some_file.ncdf.zip"
        added_feature = client.post("/catalog/collections/darius:S1_L2/items", json=a_correct_feature)
        assert added_feature.status_code == fastapi.status.HTTP_400_BAD_REQUEST
        assert added_feature.content == b'"Invalid obs bucket!"'
        clear_aws_credentials()

    @pytest.mark.unit
    def test_custom_bucket_publish(self, client, a_correct_feature):
        """Test with other temp bucket name."""
        moto_endpoint = "http://localhost:8077"
        export_aws_credentials()
        secrets = {"s3endpoint": moto_endpoint, "accesskey": None, "secretkey": None, "region": ""}
        s3_handler = S3StorageHandler(
            secrets["accesskey"],
            secrets["secretkey"],
            secrets["s3endpoint"],
            secrets["region"],
        )
        os.environ["RSPY_LOCAL_CATALOG_MODE"] = "0"
        server = ThreadedMotoServer(port=8077)
        server.start()
        try:
            requests.post(moto_endpoint + "/moto-api/reset", timeout=5)
            custom_bucket = "some-custom-bucket"
            a_correct_feature["assets"]["zarr"]["href"] = f"s3://{custom_bucket}/correct_location/some_file.zarr.zip"
            a_correct_feature["assets"]["cog"]["href"] = f"s3://{custom_bucket}/correct_location/some_file.cog.zip"
            a_correct_feature["assets"]["ncdf"]["href"] = f"s3://{custom_bucket}/correct_location/some_file.ncdf.zip"
            a_correct_feature["id"] = "new_feature_id"

            s3_handler.s3_client.create_bucket(Bucket=custom_bucket)
            s3_handler.s3_client.create_bucket(Bucket=self.catalog_bucket)
            lst_with_files_to_be_copied = [
                "correct_location/some_file.zarr.zip",
                "correct_location/some_file.cog.zip",
                "correct_location/some_file.ncdf.zip",
            ]
            for obj in lst_with_files_to_be_copied:
                s3_handler.s3_client.put_object(Bucket=custom_bucket, Key=obj, Body="testing\n")

            assert s3_handler.list_s3_files_obj(custom_bucket, "")
            assert not s3_handler.list_s3_files_obj(self.catalog_bucket, "")

            added_feature = client.post("/catalog/collections/darius:S1_L2/items", json=a_correct_feature)
            assert added_feature.status_code == fastapi.status.HTTP_200_OK

            assert not s3_handler.list_s3_files_obj(custom_bucket, "")
            assert s3_handler.list_s3_files_obj(self.catalog_bucket, "")

        finally:
            server.stop()
            clear_aws_credentials()
            os.environ["RSPY_LOCAL_CATALOG_MODE"] = "1"

    def test_generate_download_presigned_url(self, client):
        """Test used to verify the generation of a presigned url for a download."""
        # Start moto server
        moto_endpoint = "http://localhost:8077"
        export_aws_credentials()
        secrets = {"s3endpoint": moto_endpoint, "accesskey": None, "secretkey": None, "region": ""}
        s3_handler = S3StorageHandler(
            secrets["accesskey"],
            secrets["secretkey"],
            secrets["s3endpoint"],
            secrets["region"],
        )
        server = ThreadedMotoServer(port=8077)
        server.start()

        try:
            requests.post(moto_endpoint + "/moto-api/reset", timeout=5)
            # Upload a file to catalog-bucket
            s3_handler.s3_client.create_bucket(Bucket=self.catalog_bucket)
            object_content = "testing\n"
            s3_handler.s3_client.put_object(
                Bucket=self.catalog_bucket,
                Key="S1_L1/images/may24C355000e4102500n.tif",
                Body=object_content,
            )

            response = client.get(
                "/catalog/collections/toto:S1_L1/items/fe916452-ba6f-4631-9154-c249924a122d/download/COG",
            )
            assert response.status_code == fastapi.status.HTTP_302_FOUND
            # Check that response body is empty
            assert response.content == b""

            # call the redirected url
            product_content = requests.get(response.headers["location"], timeout=10)
            assert product_content.status_code == fastapi.status.HTTP_200_OK
            # check that content is the same as the original file
            assert product_content.content.decode() == object_content

            assert (
                client.get("/catalog/collections/toto:S1_L1/items/INCORRECT_ITEM_ID/download/COG").status_code
                == fastapi.status.HTTP_404_NOT_FOUND
            )
        except Exception as e:
            raise RuntimeError("error") from e
        finally:
            server.stop()
            # Remove bucket credentials form env variables / should create a s3_handler without credentials error
            clear_aws_credentials()

        response = client.get("/catalog/collections/toto:S1_L1/items/fe916452-ba6f-4631-9154-c249924a122d/download/COG")
        assert response.status_code == fastapi.status.HTTP_400_BAD_REQUEST
        assert response.content == b'"Could not find s3 credentials"'

    @pytest.mark.unit
    def test_failure_while_moving_files_between_buckets(self, client, mocker, a_correct_feature):
        """Test failure in transferring files between buckets."""
        moto_endpoint = "http://localhost:8088"
        export_aws_credentials()
        secrets = {"s3endpoint": moto_endpoint, "accesskey": None, "secretkey": None, "region": ""}

        server = ThreadedMotoServer(port=8088)
        server.start()
        try:
            requests.post(moto_endpoint + "/moto-api/reset", timeout=5)
            s3_handler = S3StorageHandler(
                secrets["accesskey"],
                secrets["secretkey"],
                secrets["s3endpoint"],
                secrets["region"],
            )

            s3_handler.s3_client.create_bucket(Bucket=self.temp_bucket)
            s3_handler.s3_client.create_bucket(Bucket=self.catalog_bucket)
            assert not s3_handler.list_s3_files_obj(self.temp_bucket, "")
            assert not s3_handler.list_s3_files_obj(self.catalog_bucket, "")

            # Populate temp-bucket with some small files.
            lst_with_files_to_be_copied = [
                "S1SIWOCN_20220412T054447_0024_S139_T717.zarr.zip",
                "S1SIWOCN_20220412T054447_0024_S139_T420.cog.zip",
                "S1SIWOCN_20220412T054447_0024_S139_T902.nc",
            ]
            for obj in lst_with_files_to_be_copied:
                s3_handler.s3_client.put_object(Bucket=self.temp_bucket, Key=obj, Body="testing\n")
            assert s3_handler.list_s3_files_obj(self.temp_bucket, "")
            assert not s3_handler.list_s3_files_obj(self.catalog_bucket, "")
            # mock request body to be {}, therefore it will create a BAD request, and info will not be published.
            mocker.patch(
                "rs_server_catalog.user_catalog.UserCatalog.update_stac_item_publication",
                return_value={},
            )
            with pytest.raises(Exception):
                added_feature = client.post("/catalog/collections/darius:S1_L2/items", json=a_correct_feature)
                # Check if status code is BAD REQUEST
                assert added_feature.status_code == fastapi.status.HTTP_400_BAD_REQUEST
                # If catalog publish fails, self.catalog_bucket should be empty, and
                # self.temp_bucket should not be empty.

            assert s3_handler.list_s3_files_obj(self.temp_bucket, "")
            assert not s3_handler.list_s3_files_obj(self.catalog_bucket, "")
        except Exception as e:
            raise RuntimeError("error") from e
        finally:
            server.stop()
            clear_aws_credentials()


class TestCatalogPublishFeatureWithoutBucketTransferEndpoint:
    """Class used to group tests that publish a collection and move assets between buckets."""

    def test_create_new_minimal_feature(self, client, a_minimal_collection, a_correct_feature):
        """Test that a feature is correctly published into catalogDB
        ENDPOINT: POST /catalog/collections/{user:collection}/items
        ENDPOINT: GET /catalog/collections/{user:collection}/items
        ENDPOINT: GET /catalog/collections/{user:collection}/items/{featureID}"""
        # Change correct feature collection id to match with minimal collection and post it
        a_correct_feature["collection"] = "fixture_collection"
        feature_post_response = client.post(
            "/catalog/collections/fixture_owner:fixture_collection/items",
            json=a_correct_feature,
        )
        assert feature_post_response.status_code == fastapi.status.HTTP_200_OK
        # Check if the future is correctly posted to catalog
        check_features_response = client.get("/catalog/collections/fixture_owner:fixture_collection/items")
        assert check_features_response.status_code == fastapi.status.HTTP_200_OK
        # Test if query returns only one feature for this collection
        returned_features = json.loads(check_features_response.content)
        assert returned_features["context"]["returned"] == 1
        # Test feature content
        assert returned_features["features"][0]["id"] == a_correct_feature["id"]
        assert returned_features["features"][0]["geometry"] == a_correct_feature["geometry"]
        assert returned_features["features"][0]["properties"]["owner"] == "fixture_owner"
        # Get feature using specific endpoint with featureID
        feature_id = a_correct_feature["id"]
        specific_feature_response = client.get(
            f"/catalog/collections/fixture_owner:fixture_collection/items/{feature_id}",
        )
        assert specific_feature_response.status_code == fastapi.status.HTTP_200_OK
        specific_feature = json.loads(check_features_response.content)
        # Check that specific feature is exactly match for previous one
        assert specific_feature["features"][0] == returned_features["features"][0]
        assert (
            client.delete("/catalog/collections/fixture_owner:fixture_collection").status_code
            == fastapi.status.HTTP_200_OK
        )

    def test_get_non_existent_feature(self, client, a_minimal_collection):
        """
        Testing GET feature endpoint with a non-existent feature ID.
        """
        # Try to get a non-existent feature from a non-existing collection
        feature_post_response = client.get("/catalog/collections/non_owner:non_collection/items/non_feature_id")
        assert feature_post_response.status_code == fastapi.status.HTTP_404_NOT_FOUND
        # Try to get a non-existent feature from an existing collection
        feature_post_response = client.get(
            "/catalog/collections/fixture_owner:fixture_collection/items/incorrect_feature_id",
        )
        assert feature_post_response.status_code == fastapi.status.HTTP_404_NOT_FOUND
        assert (
            client.delete("/catalog/collections/fixture_owner:fixture_collection").status_code
            == fastapi.status.HTTP_200_OK
        )

    def test_update_with_a_correct_feature(self, client, a_minimal_collection, a_correct_feature):
        """
        ENDPOINT: PUT: /catalog/collections/{user:collection}/items/{featureID}
        """
        # Change correct feature collection id to match with minimal collection and post it
        a_correct_feature["collection"] = "fixture_collection"
        # Post the correct feature to catalog
        feature_post_response = client.post(
            "/catalog/collections/fixture_owner:fixture_collection/items",
            json=a_correct_feature,
        )
        assert feature_post_response.status_code == fastapi.status.HTTP_200_OK
        # Update the feature and PUT it into catalogDB
        updated_feature_sent = copy.deepcopy(a_correct_feature)
        updated_feature_sent["bbox"] = [77]
        del updated_feature_sent["collection"]

        feature_put_response = client.put(
            f"/catalog/collections/fixture_owner:fixture_collection/items/{a_correct_feature['id']}",
            json=updated_feature_sent,
        )
        assert feature_put_response.status_code == fastapi.status.HTTP_200_OK
        # Test the updated feature from catalog
        updated_feature = client.get(
            f"/catalog/collections/fixture_owner:fixture_collection/items/{a_correct_feature['id']}",
        )
        assert updated_feature.status_code == fastapi.status.HTTP_200_OK
        updated_feature = json.loads(updated_feature.content)
        # Test that ID has changed, but other arbitrary field not
        assert updated_feature["bbox"] == updated_feature_sent["bbox"]
        assert updated_feature["geometry"] == a_correct_feature["geometry"]
        assert (
            client.delete("/catalog/collections/fixture_owner:fixture_collection").status_code
            == fastapi.status.HTTP_200_OK
        )

    def test_update_timestamp_feature(  # pylint: disable=too-many-locals
        self,
        client,
        a_minimal_collection,
        a_correct_feature,
    ):
        """
        ENDPOINT: PUT: /catalog/collections/{user:collection}/items/{featureID}
        """
        # Change correct feature collection id to match with minimal collection and post it
        a_correct_feature["collection"] = "fixture_collection"
        # Post the correct feature to catalog
        feature_post_response = client.post(
            "/catalog/collections/fixture_owner:fixture_collection/items",
            json=a_correct_feature,
        )

        assert feature_post_response.status_code == fastapi.status.HTTP_200_OK

        content = json.loads(feature_post_response.content)
        first_published_date = content["properties"]["published"]
        first_expires_date = content["properties"]["expires"]
        # Update the feature and PUT it into catalogDB
        updated_feature_sent = copy.deepcopy(a_correct_feature)
        updated_feature_sent["bbox"] = [77]
        del updated_feature_sent["collection"]

        # Test that updated field is correctly updated.
        updated_timestamp = json.loads(feature_post_response.content)["properties"]["updated"]
        time.sleep(1)

        feature_put_response = client.put(
            f"/catalog/collections/fixture_owner:fixture_collection/items/{a_correct_feature['id']}",
            json=updated_feature_sent,
        )
        content = json.loads(feature_put_response.content)

        new_updated_timestamp = content["properties"]["updated"]

        # Test that "updated" field is correctly updated.
        assert updated_timestamp != new_updated_timestamp

        # Test that "published" and "expires" field are inchanged after the update.
        assert content["properties"]["published"] == first_published_date
        assert content["properties"]["expires"] == first_expires_date

        assert feature_put_response.status_code == fastapi.status.HTTP_200_OK
        # client.delete("/catalog/collections/fixture_owner:fixture_collection")
        deletion = client.delete("/catalog/collections/fixture_owner:fixture_collection")
        assert deletion.status_code == fastapi.status.HTTP_200_OK

    def test_update_timestamp_feature_fails_with_unfound_item(
        self,
        client,
        a_minimal_collection,
        a_correct_feature,
    ):
        """
        ENDPOINT: PUT: /catalog/collections/{user:collection}/items/{featureID}
        """

        # Change correct feature collection id to match with minimal collection and post it
        a_correct_feature["collection"] = "fixture_collection"
        # Post the correct feature to catalog
        feature_post_response = client.post(
            "/catalog/collections/fixture_owner:fixture_collection/items",
            json=a_correct_feature,
        )

        assert feature_post_response.status_code == fastapi.status.HTTP_200_OK

        # Update the feature and PUT it into catalogDB
        updated_feature_sent = copy.deepcopy(a_correct_feature)
        updated_feature_sent["bbox"] = [77]
        del updated_feature_sent["collection"]

        path = "/catalog/collections/fixture_owner:fixture_collections/items/NOT_FOUND_ITEM"
        feature_put_response = client.put(
            path,
            json=updated_feature_sent,
        )
        assert feature_put_response.status_code == fastapi.status.HTTP_400_BAD_REQUEST

    def test_update_with_an_incorrect_feature(self, client, a_minimal_collection, a_correct_feature):
        """Testing POST feature endpoint with a wrong-formatted field (BBOX)."""
        # Change correct feature collection id to match with minimal collection and post it
        a_correct_feature["collection"] = "fixture_collection"
        # Post the correct feature to catalog
        get_response = client.get(
            f"/catalog/collections/fixture_owner:fixture_collection/items/{a_correct_feature['id']}",
        )

        if get_response.status_code == fastapi.status.HTTP_200_OK:
            client.delete(f"/catalog/collections/fixture_owner:fixture_collection/items/{a_correct_feature['id']}")

        feature_post_response = client.post(
            "/catalog/collections/fixture_owner:fixture_collection/items",
            json=a_correct_feature,
        )
        assert feature_post_response.status_code == fastapi.status.HTTP_200_OK
        # Update the feature with an incorrect value and PUT it into catalogDB
        updated_feature_sent = copy.deepcopy(a_correct_feature)
        updated_feature_sent["bbox"] = "Incorrect_bbox_value"
        del updated_feature_sent["collection"]

        response = client.put(
            f"/catalog/collections/fixture_owner:fixture_collection/items/{a_correct_feature['id']}",
            json=updated_feature_sent,
        )
        assert response.status_code == fastapi.status.HTTP_400_BAD_REQUEST

    def test_delete_a_correct_feature(self, client, a_minimal_collection, a_correct_feature):
        """
        ENDPOINT: DELETE: /catalog/collections/{user:collection}/items/{featureID}
        """
        a_correct_feature["collection"] = "fixture_collection"

        get_response = client.get(
            f"/catalog/collections/fixture_owner:fixture_collection/items/{a_correct_feature['id']}",
        )

        if get_response.status_code == fastapi.status.HTTP_200_OK:
            client.delete(f"/catalog/collections/fixture_owner:fixture_collection/items/{a_correct_feature['id']}")

        # Post the correct feature to catalog
        feature_post_response = client.post(
            "/catalog/collections/fixture_owner:fixture_collection/items",
            json=a_correct_feature,
        )
        assert feature_post_response.status_code == fastapi.status.HTTP_200_OK
        # Delete the feature from catalogDB
        delete_response = client.delete(
            f"/catalog/collections/fixture_owner:fixture_collection/items/{a_correct_feature['id']}",
        )
        assert delete_response.status_code == fastapi.status.HTTP_200_OK
        # Test that feature was correctly removed from catalogDB

        response = client.get(f"/catalog/collections/fixture_owner:fixture_collection/items/{a_correct_feature['id']}")
        assert response.status_code == fastapi.status.HTTP_404_NOT_FOUND

        # Test that collection is now empty
        collection_content_response = client.get("/catalog/collections/fixture_owner:fixture_collection/items")
        assert collection_content_response.status_code == fastapi.status.HTTP_200_OK
        collection_content_response = json.loads(collection_content_response.content)
        assert collection_content_response["context"]["returned"] == 0
        assert (
            client.delete("/catalog/collections/fixture_owner:fixture_collection").status_code
            == fastapi.status.HTTP_200_OK
        )

    def test_delete_a_non_existing_feature(self, client, a_minimal_collection):
        """
        Test DELETE feature endpoint on non-existing feature.
        """
        response = client.delete("/catalog/collections/fixture_owner:fixture_collection/items/non_existent_feature")
        assert response.status_code == fastapi.status.HTTP_404_NOT_FOUND


def test_queryables(client):
    """
    Test Queryables feature endpoint.s
    """
    response = client.get("/catalog/queryables")
    assert response.status_code == fastapi.status.HTTP_200_OK<|MERGE_RESOLUTION|>--- conflicted
+++ resolved
@@ -160,13 +160,7 @@
     def test_search_endpoint_without_filter(self, client):  # pylint: disable=missing-function-docstring
         test_params = {"collections": "S1_L1", "limit": "5"}
         response = client.get("/catalog/search", params=test_params)
-<<<<<<< HEAD
-        assert response.status_code == 200
-=======
-        assert response.status_code == fastapi.status.HTTP_200_OK
-        content = json.loads(response.content)
-        assert len(content["features"]) == 0  # behavior to be determined
->>>>>>> 6c33b97f
+        assert response.status_code == fastapi.status.HTTP_200_OK
 
     def test_searh_endpoint_without_owner_id(self, client):  # pylint: disable=missing-function-docstring
         test_params = {"collections": "S1_L1", "filter-lang": "cql2-text", "filter": "width=2500"}
