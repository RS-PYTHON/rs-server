--- conflicted
+++ resolved
@@ -26,13 +26,8 @@
 optional = true
 
 [tool.poetry.group.dev.dependencies]
-<<<<<<< HEAD
 pytest = "^8.3.1"
-pytest-asyncio = "^0.23.7"
-=======
-pytest = "^8.2.2"
 pytest-asyncio = "^0.23.8"
->>>>>>> 5e0ee8ca
 pytest-cov = "^5.0.0"
 pytest-docker = "^3.1.0"
 pytest-error-for-skips = "^2.0.2"
