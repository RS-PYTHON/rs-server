"""Docstring will be here."""
import os
import os.path as osp
from pathlib import Path
from typing import Any

from rs_server_common.data_retrieval.data_retriever import DataRetriever
from rs_server_common.data_retrieval.download_monitor import DownloadMonitor
from rs_server_common.data_retrieval.eodag_provider import EodagProvider
from rs_server_common.data_retrieval.provider import CreateProviderFailed
from rs_server_common.data_retrieval.storage import Storage

DEFAULT_EODAG_CONFIG = Path(osp.realpath(osp.dirname(__file__))).parent / "config" / "adgs_ws_config.yaml"


def init_adgs_retriever(station: str, storage: Any, download_monitor: Any, path: Any):
    """Docstring will be here."""

    # Check if the config file path is overriden in the environment variables
    try:
        eodag_config = os.environ["EODAG_ADGS_CONFIG"]
    except KeyError:
        eodag_config = DEFAULT_EODAG_CONFIG

    try:
<<<<<<< HEAD
        provider = EodagProvider(eodag_config, "ADGS")  # default to eodag, default station "ADGS"
=======
        provider = EodagProvider(EODAG_CONFIG, station)  # default to eodag, default station "ADGS"
>>>>>>> 9a6a2d9d
    except Exception as exception:
        raise CreateProviderFailed("Failed to setup eodag") from exception
    adgs_storage: Storage = storage
    adgs_monitor: DownloadMonitor = download_monitor
    adgs_working_dir: Path = path
    # End WIP
    return DataRetriever(provider, adgs_storage, adgs_monitor, adgs_working_dir)<|MERGE_RESOLUTION|>--- conflicted
+++ resolved
@@ -23,11 +23,7 @@
         eodag_config = DEFAULT_EODAG_CONFIG
 
     try:
-<<<<<<< HEAD
-        provider = EodagProvider(eodag_config, "ADGS")  # default to eodag, default station "ADGS"
-=======
-        provider = EodagProvider(EODAG_CONFIG, station)  # default to eodag, default station "ADGS"
->>>>>>> 9a6a2d9d
+        provider = EodagProvider(eodag_config, station)  # default to eodag, default station "ADGS"
     except Exception as exception:
         raise CreateProviderFailed("Failed to setup eodag") from exception
     adgs_storage: Storage = storage
