[project]
name = "rs-server-frontend"
version = "0.0.0" # see: https://github.com/mtkennerly/poetry-dynamic-versioning

[tool.poetry]
name = "rs-server-frontend"
version = "0.0.0"
description = ""
authors = ["Your Name <you@example.com>"]

packages = [
    { include = "rs_server_frontend" },
    { include = "tools", format = "sdist" },
    { include = "tests", format = "sdist" },
]

# Add configuration files to the .whl package
include = [
    { path = "resources/openapi.json", format = ["wheel"] }
]

[tool.poetry.dependencies]
python = "^3.11"
fastapi = "^0.111.0"
uvicorn = "^0.29.0"
<<<<<<< HEAD
requests = "^2.32.0"
=======
requests = "^2.32.2"
>>>>>>> 7eecd478
attrs = "^23.2.0"

[tool.poetry.group.dev]
optional = true

[tool.poetry.group.dev.dependencies]
# Testing
pytest = "^8.2.1"
pytest-asyncio = "^0.23.7"
pytest-cov = "^5.0.0"
pytest-docker = "^3.1.0"
pytest-error-for-skips = "^2.0.2"
pytest-httpx = "^0.30.0"
pytest-mock = "^3.12.0"
# Testing fastapi
httpx = "^0.27.0"
# Tools
<<<<<<< HEAD
requests = "^2.32.0"
=======
requests = "^2.32.2"
>>>>>>> 7eecd478
# Test tools
responses = "^0.25.0"
pylint = "^3.2.2"


[tool.pytest.ini_options]
markers = [
    "unit", # mark a test as unittest
    "integration", # mark a test as integration test
]

[tool.poetry-dynamic-versioning] # needs: poetry self add "poetry-dynamic-versioning[plugin]"
enable = true
tagged-metadata = true

[build-system]
requires = ["poetry-core>=1.0.0", "poetry-dynamic-versioning>=1.0.0,<2.0.0"]
build-backend = "poetry_dynamic_versioning.backend"<|MERGE_RESOLUTION|>--- conflicted
+++ resolved
@@ -23,11 +23,7 @@
 python = "^3.11"
 fastapi = "^0.111.0"
 uvicorn = "^0.29.0"
-<<<<<<< HEAD
-requests = "^2.32.0"
-=======
 requests = "^2.32.2"
->>>>>>> 7eecd478
 attrs = "^23.2.0"
 
 [tool.poetry.group.dev]
@@ -45,11 +41,7 @@
 # Testing fastapi
 httpx = "^0.27.0"
 # Tools
-<<<<<<< HEAD
-requests = "^2.32.0"
-=======
 requests = "^2.32.2"
->>>>>>> 7eecd478
 # Test tools
 responses = "^0.25.0"
 pylint = "^3.2.2"
