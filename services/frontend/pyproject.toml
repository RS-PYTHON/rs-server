--- conflicted
+++ resolved
@@ -43,13 +43,8 @@
 # Tools
 requests = "^2.32.3"
 # Test tools
-<<<<<<< HEAD
-responses = "^0.25.0"
+responses = "^0.25.2"
 pylint = "^3.2.3"
-=======
-responses = "^0.25.2"
-pylint = "^3.2.2"
->>>>>>> f2b08a50
 
 
 [tool.pytest.ini_options]
