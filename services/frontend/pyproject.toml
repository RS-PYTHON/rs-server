[project]
name = "rs-server-frontend"
version = "0.0.0" # see: https://github.com/mtkennerly/poetry-dynamic-versioning

[tool.poetry]
name = "rs-server-frontend"
version = "0.0.0"
description = ""
authors = ["Your Name <you@example.com>"]

packages = [
    { include = "rs_server_frontend" },
    { include = "tools", format = "sdist" },
    { include = "tests", format = "sdist" },
]

# Add configuration files to the .whl package
include = [
    { path = "resources/openapi.json", format = ["wheel"] }
]

[tool.poetry.dependencies]
python = "^3.11"
<<<<<<< HEAD
fastapi = "^0.110.3"
=======
fastapi = "^0.111.0"
>>>>>>> c5517a93
uvicorn = "^0.29.0"
requests = "^2.31.0"
attrs = "^23.2.0"

[tool.poetry.group.dev]
optional = true

[tool.poetry.group.dev.dependencies]
# Testing
pytest = "^8.2.0"
pytest-asyncio = "^0.23.2"
pytest-cov = "^5.0.0"
pytest-docker = "^3.1.0"
pytest-error-for-skips = "^2.0.2"
pytest-httpx = "^0.30.0"
pytest-mock = "^3.12.0"
# Testing fastapi
httpx = "^0.27.0"
# Tools
requests = "^2.31.0"
# Test tools
responses = "^0.25.0"
pylint = "^3.1.0"


[tool.pytest.ini_options]
markers = [
    "unit", # mark a test as unittest
    "integration", # mark a test as integration test
]

[tool.poetry-dynamic-versioning] # needs: poetry self add "poetry-dynamic-versioning[plugin]"
enable = true
tagged-metadata = true

[build-system]
requires = ["poetry-core>=1.0.0", "poetry-dynamic-versioning>=1.0.0,<2.0.0"]
build-backend = "poetry_dynamic_versioning.backend"<|MERGE_RESOLUTION|>--- conflicted
+++ resolved
@@ -21,11 +21,7 @@
 
 [tool.poetry.dependencies]
 python = "^3.11"
-<<<<<<< HEAD
-fastapi = "^0.110.3"
-=======
 fastapi = "^0.111.0"
->>>>>>> c5517a93
 uvicorn = "^0.29.0"
 requests = "^2.31.0"
 attrs = "^23.2.0"
