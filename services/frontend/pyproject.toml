[project]
name = "rs-server-frontend"
version = "0.0.0" # see: https://github.com/mtkennerly/poetry-dynamic-versioning

[tool.poetry]
name = "rs-server-frontend"
version = "0.0.0"
description = ""
authors = ["Your Name <you@example.com>"]

packages = [
    { include = "rs_server_frontend" },
    { include = "tools", format = "sdist" },
    { include = "tests", format = "sdist" },
]

# Add configuration files to the .whl package
include = [
    { path = "resources/openapi.json", format = ["wheel"] }
]

[tool.poetry.dependencies]
python = "^3.11"
fastapi = "^0.111.0"
uvicorn = "^0.30.1"
requests = "^2.32.3"
attrs = "^23.2.0"
pyyaml = "^6.0.1"

[tool.poetry.group.dev]
optional = true

[tool.poetry.group.dev.dependencies]
# Testing
pytest = "^8.2.2"
pytest-asyncio = "^0.23.7"
pytest-cov = "^5.0.0"
pytest-docker = "^3.1.0"
pytest-error-for-skips = "^2.0.2"
pytest-httpx = "^0.30.0"
pytest-mock = "^3.12.0"
# Testing fastapi
httpx = "^0.27.0"
# Tools
requests = "^2.32.3"
# Test tools
responses = "^0.25.3"
<<<<<<< HEAD
pylint = "^3.2.4"
=======
pylint = "^3.2.5"
>>>>>>> d678e8f2


[tool.pytest.ini_options]
markers = [
    "unit", # mark a test as unittest
    "integration", # mark a test as integration test
]

[tool.poetry-dynamic-versioning] # needs: poetry self add "poetry-dynamic-versioning[plugin]"
enable = true
tagged-metadata = true

[build-system]
requires = ["poetry-core>=1.0.0", "poetry-dynamic-versioning>=1.0.0,<2.0.0"]
build-backend = "poetry_dynamic_versioning.backend"<|MERGE_RESOLUTION|>--- conflicted
+++ resolved
@@ -45,11 +45,7 @@
 requests = "^2.32.3"
 # Test tools
 responses = "^0.25.3"
-<<<<<<< HEAD
-pylint = "^3.2.4"
-=======
 pylint = "^3.2.5"
->>>>>>> d678e8f2
 
 
 [tool.pytest.ini_options]
