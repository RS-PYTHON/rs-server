[project]
name = "rs-server-common"
version = "0.0.0" # see: https://github.com/mtkennerly/poetry-dynamic-versioning

[tool.poetry]
name = "rs-server-common"
version = "0.0.0"
description = ""
authors = ["Your Name <you@example.com>"]

packages = [
    { include = "rs_server_common" },
    { include = "tests", format = "sdist" },
]

# Add configuration files to the .whl package
include = [
    { path = "config", format = ["wheel"] }
]

[tool.poetry.dependencies]
python = "^3.11"
fastapi = "^0.114.0"
boto3 = "==1.28.85"
botocore = "==1.31.85"
sqlalchemy = "^2.0.34"
eodag = "==3.0.0b3"
pydantic = ">=2.9.1"
markdown = "^3.6"
python-dotenv = "^1.0.0"
psycopg2 = "^2.9.9"
filelock = "^3.15.4"
uvicorn = "^0.30.6"
httpx = "^0.27.2"
cachetools = "^5.5.0"
asyncache = "^0.3.1"
orjson = [ # we need the same markers and versions as in eodag: https://github.com/CS-SI/eodag/blob/develop/setup.cfg
    {version = "<3.10.0", markers = "python_version>='3.12' and platform_system=='Windows'"},
    {version = "^3.10", markers = "python_version<'3.12' or platform_system!='Windows'"},
]
opentelemetry-distro = "^0.48b0" # then run 'poetry run opentelemetry-bootstrap -a install'
opentelemetry-instrumentation-aws-lambda = "^0.48b0"
opentelemetry-test-utils = "^0.48b0"
opentelemetry-exporter-otlp = "^1.27.0"
python-logging-loki = "^0.3.1"
<<<<<<< HEAD
stac-pydantic = "^3.1.2"
=======
authlib = "^1.3.1"
python-keycloak = "^4.3.0"
itsdangerous = "^2.2.0"
>>>>>>> ee851043

[tool.poetry.group.dev]
optional = true

[tool.poetry.group.dev.dependencies]
pytest = "^8.3.1"
pytest-asyncio = "^0.24.0"
pytest-cov = "^5.0.0"
pytest-docker = "^3.1.0"
pytest-error-for-skips = "^2.0.2"
pytest-httpx = "^0.30.0"
pytest-mock = "^3.14.0"
responses = "^0.25.3"

[tool.black]
line-length = 120

[tool.pytest.ini_options]
markers = [
    "unit", # mark a test as unittest
    "integration", # mark a test as integration test
]

[tool.mypy]
warn_redundant_casts = true
# Force analyze of partially annotate function signatures
check_untyped_defs = true

[tool.poetry-dynamic-versioning] # needs: poetry self add "poetry-dynamic-versioning[plugin]"
enable = true
tagged-metadata = true

[build-system]
requires = ["poetry-core>=1.0.0", "poetry-dynamic-versioning>=1.0.0,<2.0.0"]
build-backend = "poetry_dynamic_versioning.backend"<|MERGE_RESOLUTION|>--- conflicted
+++ resolved
@@ -43,13 +43,10 @@
 opentelemetry-test-utils = "^0.48b0"
 opentelemetry-exporter-otlp = "^1.27.0"
 python-logging-loki = "^0.3.1"
-<<<<<<< HEAD
 stac-pydantic = "^3.1.2"
-=======
 authlib = "^1.3.1"
 python-keycloak = "^4.3.0"
 itsdangerous = "^2.2.0"
->>>>>>> ee851043
 
 [tool.poetry.group.dev]
 optional = true
