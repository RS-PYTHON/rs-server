--- conflicted
+++ resolved
@@ -20,11 +20,7 @@
 
 [tool.poetry.dependencies]
 python = "^3.11"
-<<<<<<< HEAD
-fastapi = "^0.110.3"
-=======
 fastapi = "^0.111.0"
->>>>>>> 6ee18f70
 boto3 = "==1.28.85"
 botocore = "==1.31.85"
 sqlalchemy = "^2.0.29"
