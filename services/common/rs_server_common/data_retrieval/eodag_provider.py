--- conflicted
+++ resolved
@@ -2,16 +2,6 @@
 from pathlib import Path
 
 from eodag import EODataAccessGateway, EOProduct
-<<<<<<< HEAD
-
-from services.common.rs_server_common.data_retrieval.provider import (
-    CreateProviderFailed,
-    Product,
-    Provider,
-    TimeRange,
-)
-=======
->>>>>>> c41709cc
 
 from .provider import CreateProviderFailed, Provider, TimeRange
 
