"""Logging utility."""

import logging
import logging.handlers
import os
from multiprocessing import Queue
from threading import Lock

import logging_loki
from rs_server_common import settings


class Logging:  # pylint: disable=too-few-public-methods
    """
    Logging utility.

    Attributes:
        lock: For code synchronization
        level: Minimal log level to use for all new logging instances.
    """

    lock = Lock()
    level = logging.DEBUG

    @classmethod
    def default(cls, name="rspy"):
        """
        Return a default Logger class instance.

        Args:
            name: Logger name. You can pass __name__ to use your current module name.
        """
        logger = logging.getLogger(name=name)

        with cls.lock:
            # Don't propagate to root logger
            logger.propagate = False

            # If we have already set the handlers for the logger with this name, do nothing more
            if logger.hasHandlers():
                return logger

            # Set the minimal log level to use for all new logging instances.
            logger.setLevel(cls.level)

            # Create console handler
            handler = logging.StreamHandler()
            handler.setFormatter(CustomFormatter())
            logger.addHandler(handler)

            # Export logs to Loki, see: https://pypi.org/project/python-logging-loki/
<<<<<<< HEAD
=======
            # Note: on the cluster, this is not used. Promtail already forwards stdout to Loki.
>>>>>>> e0d0327c
            loki_endpoint = os.getenv("LOKI_ENDPOINT")
            if loki_endpoint and settings.SERVICE_NAME:
                handler = logging_loki.LokiQueueHandler(
                    Queue(-1),
                    url=loki_endpoint,
                    tags={"service": settings.SERVICE_NAME},
                    # auth=("username", "password"),
                    version="1",
                )
                handler.setFormatter(CustomFormatter())
                logger.addHandler(handler)

            return logger


class CustomFormatter(logging.Formatter):
    """
    Custom logging formatter with colored text.
    See: https://stackoverflow.com/a/56944256
    """

    _RED = "\x1b[31m"
    _BOLD_RED = "\x1b[31;1m"
    _GREEN = "\x1b[32m"
    _YELLOW = "\x1b[33m"
    _PURPLE = "\x1b[35m"
    _RESET = "\x1b[0m"

    _FORMAT = f"%(asctime)s.%(msecs)03d [{{color}}%(levelname)s{_RESET}] (%(name)s) %(message)s"
    _DATETIME = "%H:%M:%S"

    _FORMATS = {
        logging.NOTSET: _FORMAT.format(color=""),
        logging.DEBUG: _FORMAT.format(color=_PURPLE),
        logging.INFO: _FORMAT.format(color=_GREEN),
        logging.WARNING: _FORMAT.format(color=_YELLOW),
        logging.ERROR: _FORMAT.format(color=_BOLD_RED),
        logging.CRITICAL: _FORMAT.format(color=_RED),
    }

    def format(self, record):
        level_format = self._FORMATS.get(record.levelno)
        formatter = logging.Formatter(level_format, self._DATETIME)
        return formatter.format(record)<|MERGE_RESOLUTION|>--- conflicted
+++ resolved
@@ -49,10 +49,7 @@
             logger.addHandler(handler)
 
             # Export logs to Loki, see: https://pypi.org/project/python-logging-loki/
-<<<<<<< HEAD
-=======
             # Note: on the cluster, this is not used. Promtail already forwards stdout to Loki.
->>>>>>> e0d0327c
             loki_endpoint = os.getenv("LOKI_ENDPOINT")
             if loki_endpoint and settings.SERVICE_NAME:
                 handler = logging_loki.LokiQueueHandler(
