--- conflicted
+++ resolved
@@ -50,25 +50,6 @@
     See: https://stackoverflow.com/a/56944256
     """
 
-<<<<<<< HEAD
-    RED = "\x1b[31m"
-    BOLD_RED = "\x1b[31;1m"
-    GREEN = "\x1b[32m"
-    YELLOW = "\x1b[33m"
-    PURPLE = "\x1b[35m"
-    RESET = "\x1b[0m"
-
-    COLOR_FORMAT = f"%(asctime)s.%(msecs)03d [{{color}}%(levelname)s{RESET}] (%(name)s) %(message)s"
-    DATETIME = "%H:%M:%S"
-
-    FORMATS = {
-        logging.NOTSET: COLOR_FORMAT.format(color=""),
-        logging.DEBUG: COLOR_FORMAT.format(color=PURPLE),
-        logging.INFO: COLOR_FORMAT.format(color=GREEN),
-        logging.WARNING: COLOR_FORMAT.format(color=YELLOW),
-        logging.ERROR: COLOR_FORMAT.format(color=BOLD_RED),
-        logging.CRITICAL: COLOR_FORMAT.format(color=RED),
-=======
     _RED = "\x1b[31m"
     _BOLD_RED = "\x1b[31;1m"
     _GREEN = "\x1b[32m"
@@ -86,7 +67,6 @@
         logging.WARNING: _FORMAT.format(color=_YELLOW),
         logging.ERROR: _FORMAT.format(color=_BOLD_RED),
         logging.CRITICAL: _FORMAT.format(color=_RED),
->>>>>>> 2a30f40a
     }
 
     def format(self, record):
