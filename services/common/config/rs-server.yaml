# Copyright 2024 CS Group
#
# Licensed under the Apache License, Version 2.0 (the "License");
# you may not use this file except in compliance with the License.
# You may obtain a copy of the License at
#
#     http://www.apache.org/licenses/LICENSE-2.0
#
# Unless required by applicable law or agreed to in writing, software
# distributed under the License is distributed on an "AS IS" BASIS,
# WITHOUT WARRANTIES OR CONDITIONS OF ANY KIND, either express or implied.
# See the License for the specific language governing permissions and
# limitations under the License.

external_data_sources:
  # AUXIP. For now only one ADGS but in the future there will be another one
  adgs:
    domain: mockup-auxip-adgs-svc.processing.svc.cluster.local
    service:
      name: auxip
<<<<<<< HEAD
      url: http://127.0.0.1:5001
=======
      url: http://127.0.0.1:5000
>>>>>>> 857bef23
    authentication:
      auth_type: oauth2
      token_url: http://127.0.0.1:5000/oauth2/token
      grant_type: password
      scope:
      username: test
      password: test
      client_id: client_id
      client_secret: client_secret
      authorization: Basic test

  # CADIP stations. MPS has Authorization but no scope. MTI has scope but no Authorization
  # the following one is for tests onlys
  cadip:
    domain: mockup-station-cadip-ins-svc.processing.svc.cluster.local
    service:
      name: cadip
      url: http://127.0.0.1:5000
    authentication:
      auth_type: oauth2
      #token_url: http://mockup-station-cadip-ins-svc.processing.svc.cluster.local:8080/oauth2/token
      token_url: http://127.0.0.1:5000/oauth2/token
      grant_type: password
      scope: sss
      username: test
      password: test
      client_id: client_id
      client_secret: client_secret
      authorization:

  ins:
    domain: mockup-station-cadip-ins-svc.processing.svc.cluster.local
    service:
      name: cadip
      url: http://127.0.0.1:5002
    authentication:
      auth_type: oauth2
      #token_url: http://mockup-station-cadip-ins-svc.processing.svc.cluster.local:8080/oauth2/token
      token_url: http://127.0.0.1:5002/oauth2/token
      grant_type: password
      scope: sss
      username: test
      password: test
      client_id: client_id
      client_secret: client_secret
      authorization:
  mps:
    domain: mockup-station-cadip-mps-svc.processing.svc.cluster.local
    service:
      name: cadip
      url: http://127.0.0.1:5003
    authentication:
      auth_type: oauth2
      token_url: http://127.0.0.1:5004/oauth2/token
      grant_type: password
      scope:
      username: test
      password: test
      client_id: client_id
      client_secret: client_secret
      authorization: Basic test
  mti:
    domain: mockup-station-cadip-mti-svc.processing.svc.cluster.local
    service:
      name: cadip
      url: http://127.0.0.1:5004
    authentication:
      auth_type: oauth2
      token_url: http://127.0.0.1:5004/oauth2/token
      grant_type: password
      scope: openid
      username: test
      password: test
      client_id: client_id
      client_secret: client_secret
      authorization:
  nsg:
    domain: mockup-station-cadip-nsg-svc.processing.svc.cluster.local
    service:
      name: cadip
      url: http://127.0.0.1:5005
    authentication:
      auth_type: oauth2
      token_url: http://127.0.0.1:5005/oauth2/token
      grant_type: password
      scope:
      username: test
      password: test
      client_id: client_id
      client_secret: client_secret
      authorization:
  sgs:
    domain: mockup-station-cadip-sgs-svc.processing.svc.cluster.local
    service:
      name: cadip
      url: http://127.0.0.1:5006
    authentication:
      auth_type: oauth2
      token_url: http://127.0.0.1:5006/oauth2/token
      grant_type: password
      scope:
      username: test
      password: test
      client_id: client_id
      client_secret: client_secret
      authorization:

  # CADIP stations for sessions. MPS has Authorization but no scope. MTI has scope but no Authorization
  # the following one is for tests onlys
  cadip_session:
    domain: mockup-station-cadip-ins-svc.processing.svc.cluster.local
    service:
      name: cadip
      url: http://127.0.0.1:5000
    authentication:
      auth_type: oauth2
      #token_url: http://mockup-station-cadip-ins-svc.processing.svc.cluster.local:8080/oauth2/token
      token_url: http://127.0.0.1:5000/oauth2/token
      grant_type: password
      scope: sss
      username: test
      password: test
      client_id: client_id
      client_secret: client_secret
      authorization:

  ins_session:
    domain: mockup-station-cadip-ins-svc.processing.svc.cluster.local
    service:
      name: cadip
      url: http://127.0.0.1:5001
    authentication:
      auth_type: oauth2
      #token_url: http://mockup-station-cadip-ins-svc.processing.svc.cluster.local:8080/oauth2/token
      token_url: http://127.0.0.1:5001/oauth2/token
      grant_type: password
      scope: sss
      username: test
      password: test
      client_id: client_id
      client_secret: client_secret
      authorization:
  mps_session:
    domain: mockup-station-cadip-mps-svc.processing.svc.cluster.local
    service:
      name: cadip
      url: http://127.0.0.1:5002
    authentication:
      auth_type: oauth2
      token_url: http://127.0.0.1:5002/oauth2/token
      grant_type: password
      scope:
      username: test
      password: test
      client_id: client_id
      client_secret: client_secret
      authorization: Basic test
  mti_session:
    domain: mockup-station-cadip-mti-svc.processing.svc.cluster.local
    service:
      name: cadip
      url: http://127.0.0.1:5003
    authentication:
      auth_type: oauth2
      token_url: http://127.0.0.1:5003/oauth2/token
      grant_type: password
      scope: openid
      username: test
      password: test
      client_id: client_id
      client_secret: client_secret
      authorization:
  nsg_session:
    domain: mockup-station-cadip-nsg-svc.processing.svc.cluster.local
    service:
      name: cadip
      url: http://127.0.0.1:5004
    authentication:
      auth_type: oauth2
      token_url: http://127.0.0.1:5004/oauth2/token
      grant_type: password
      scope:
      username: test
      password: test
      client_id: client_id
      client_secret: client_secret
      authorization:
  sgs_session:
    domain: mockup-station-cadip-sgs-svc.processing.svc.cluster.local
    service:
      name: cadip
      url: http://127.0.0.1:5005
    authentication:
      auth_type: oauth2
      token_url: http://127.0.0.1:5005/oauth2/token
      grant_type: password
      scope:
      username: test
      password: test
      client_id: client_id
      client_secret: client_secret
      authorization:

  # LTA
  lta:
    domain: mockup-lta-lta-svc.processing.svc.cluster.local
    service:
      name: lta
      url: http://127.0.0.1:5006
    authentication:
      auth_type: oauth2
      token_url: http://127.0.0.1:5006/oauth2/token
      grant_type: password
      scope:
      username: test
      password: test
      client_id: client_id
      client_secret: client_secret
      authorization: Basic test

  # PRIP (Production Services)
  s1a:
    domain: mockup-prip-s1a-svc.processing.svc.cluster.local
    service:
      name: prip
      url: http://127.0.0.1:5007
    authentication:
      auth_type: oauth2
      token_url: http://127.0.0.1:5007/oauth2/token
      grant_type: password
      scope:
      username: test
      password: test
      client_id: client_id
      client_secret: client_secret
      authorization: Basic test
  s2a:
    domain: mockup-prip-s2a-svc.processing.svc.cluster.local
    service:
      name: prip
      url: http://127.0.0.1:5008
    authentication:
      auth_type: oauth2
      token_url: http://127.0.0.1:5008/oauth2/token
      grant_type: password
      scope:
      username: test
      password: test
      client_id: client_id
      client_secret: client_secret
      authorization: Basic test<|MERGE_RESOLUTION|>--- conflicted
+++ resolved
@@ -18,11 +18,7 @@
     domain: mockup-auxip-adgs-svc.processing.svc.cluster.local
     service:
       name: auxip
-<<<<<<< HEAD
-      url: http://127.0.0.1:5001
-=======
       url: http://127.0.0.1:5000
->>>>>>> 857bef23
     authentication:
       auth_type: oauth2
       token_url: http://127.0.0.1:5000/oauth2/token
