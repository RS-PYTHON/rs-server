--- conflicted
+++ resolved
@@ -4,11 +4,7 @@
 import os.path as osp
 import tempfile
 import threading
-<<<<<<< HEAD
-=======
-import time
 import traceback
->>>>>>> 3a31d69e
 from contextlib import contextmanager
 from datetime import datetime
 from pathlib import Path
@@ -18,29 +14,15 @@
 from fastapi import APIRouter, Depends, status
 from fastapi.responses import JSONResponse
 from rs_server_cadip.cadip_retriever import init_cadip_data_retriever
-<<<<<<< HEAD
 from rs_server_cadip.cadu_download_status import CaduDownloadStatus
 from rs_server_common.db.database import get_db
 from rs_server_common.models.product_download_status import EDownloadStatus
 from rs_server_common.s3_storage_handler.s3_storage_handler import (
-=======
-from rs_server_common.utils.logging import Logging
-
-from rs_server.CADIP.models.cadu_download_status import (
-    CaduDownloadStatus,
-    EDownloadStatus,
-)
-from rs_server.db.database import get_db
-from rs_server.s3_storage_handler.s3_storage_handler import (
->>>>>>> 3a31d69e
     PrefectPutFilesToS3Config,
     S3StorageHandler,
     prefect_put_files_to_s3,
 )
-<<<<<<< HEAD
 from rs_server_common.utils.logging import Logging
-=======
->>>>>>> 3a31d69e
 
 from rs_server.api_common.utils import (
     DWN_THREAD_START_TIMEOUT,
