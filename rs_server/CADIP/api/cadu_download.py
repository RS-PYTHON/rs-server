--- conflicted
+++ resolved
@@ -8,11 +8,11 @@
 from datetime import datetime
 from pathlib import Path
 from threading import Event
-import time
 
 import sqlalchemy
 from eodag import setup_logging
 from fastapi import APIRouter, Depends
+from rs_server_common.utils.logging import Logging
 
 from rs_server.CADIP.models.cadu_download_status import (
     CaduDownloadStatus,
@@ -25,20 +25,15 @@
     prefect_put_files_to_s3,
 )
 from services.cadip.rs_server_cadip.cadip_retriever import init_cadip_data_retriever
-from rs_server_common.utils.logging import Logging
 
 DWN_THREAD_START_TIMEOUT = 1.8
-<<<<<<< HEAD
 tt = 0
-router = APIRouter()
-=======
-thread_started = Event()
 router = APIRouter(tags=["Cadu products"])
->>>>>>> 93b36b4a
 
 CONF_FOLDER = Path(osp.realpath(osp.dirname(__file__))).parent.parent.parent / "services" / "cadip" / "config"
 
 logger = Logging.default(__name__)
+
 
 def update_db(db, status: CaduDownloadStatus, estatus: EDownloadStatus, status_fail_message=None):
     """Update the database with the status of a product."""
@@ -73,11 +68,7 @@
     raise last_exception
 
 
-<<<<<<< HEAD
-def start_eodag_download(thread_started, station, db_id, file_id, name, local, obs: str = "", secrets={}):
-=======
-def start_eodag_download(station, cadu_id, name, local, obs: str = "", secrets={}):
->>>>>>> 93b36b4a
+def start_eodag_download(thread_started, station, cadu_id, name, local, obs: str = "", secrets={}):
     """Start an EODAG download process for a specified product.
 
     This function initiates a download process using EODAG to retrieve a product with the given
@@ -97,21 +88,12 @@
     Raises:
         None
     """
-<<<<<<< HEAD
-    # Get a database connection in this thread, because the connection from the
-    # main thread does not seem to be working in sub-thread (was it closed ?)
-    status = DownloadStatus.DONE
+    # Open a database sessions in this thread, because the session from the root thread may have closed.
     with contextmanager(get_db)() as db:
         global tt
-        # Get the product download status from database. It was created before running this thread.
-        # TODO: should we recreate it if it was deleted for any reason ?
-        product = db.query(CaduProduct).where(CaduProduct.id == db_id).first()
-=======
-    # Open a database sessions in this thread, because the session from the root thread may have closed.
-    with contextmanager(get_db)() as db:
+
         # Get the product download status
         status = CaduDownloadStatus.get(db, cadu_id=cadu_id, name=name)
->>>>>>> 93b36b4a
 
         # init eodag object
         try:
@@ -126,34 +108,20 @@
 
             data_retriever = init_cadip_data_retriever(station, None, None, Path(local))
             # notify the main thread that the download will be started
-            update_db(db, product, DownloadStatus.IN_PROGRESS)
-            thread_started.set()            
+            update_db(db, status, EDownloadStatus.IN_PROGRESS)
+            thread_started.set()
             init = datetime.now()
-<<<<<<< HEAD
-            data_retriever.download(file_id, name)            
+            data_retriever.download(cadu_id, name)
             logger.info(
                 "%s : %s : File: %s downloaded in %s",
-=======
-            data_retriever.download(cadu_id, name)
-            end = datetime.now()
-            print(
-                "%s : %s : %s: Downloaded file: %s   in %s",
->>>>>>> 93b36b4a
                 os.getpid(),
-                threading.get_ident(),                
+                threading.get_ident(),
                 name,
                 datetime.now() - init,
             )
-<<<<<<< HEAD
-        except Exception as e:
+        except Exception as exception:
             logger.error("%s : %s : %s: Exception caught: %s", os.getpid(), threading.get_ident(), datetime.now(), e)
-            status = DownloadStatus.FAILED
-            update_db(db, product, status)
-=======
-        except Exception as exception:
-            print("%s : %s : %s: Exception caught: %s", os.getpid(), threading.get_ident(), datetime.now(), exception)
             update_db(db, status, EDownloadStatus.FAILED, repr(exception))
->>>>>>> 93b36b4a
             return
 
         if obs is not None and len(obs) > 0:
@@ -169,35 +137,26 @@
                     0,
                 )
                 asyncio.run(prefect_put_files_to_s3.fn(s3_config))
-<<<<<<< HEAD
-                
             except RuntimeError:
-                status = DownloadStatus.FAILED
                 logger.error("Could not connect to the s3 storage")
-=======
-            except RuntimeError:
-                print("Could not connect to the s3 storage")
                 update_db(db, status, EDownloadStatus.FAILED, "Could not connect to the s3 storage")
                 return
->>>>>>> 93b36b4a
             finally:
-                os.remove(data_retriever.filename)        
+                os.remove(data_retriever.filename)
 
         update_db(db, status, EDownloadStatus.DONE)
 
 
 @router.get("/cadip/{station}/cadu")
-<<<<<<< HEAD
-def download(station: str, 
-             file_id: str, 
-             name: str, 
-             publication_date: str, 
-             local: str = "", 
-             obs: str = "", 
-             db=Depends(get_db)):
-=======
-def download(station: str, cadu_id: str, name: str, local: str = "", obs: str = "", db=Depends(get_db)):
->>>>>>> 93b36b4a
+def download(
+    station: str,
+    cadu_id: str,
+    name: str,
+    publication_date: str,
+    local: str = "",
+    obs: str = "",
+    db=Depends(get_db),
+):
     """Initiate an asynchronous download process for a CADU product using EODAG.
 
     This endpoint triggers the download of a CADU product identified by the given cadu_id,
@@ -219,32 +178,13 @@
         None
     """
 
-<<<<<<< HEAD
-    # Does the product download status already exist in database ? Filter on the EOP ID.
+    # Get or create the product download status in database
     logger.debug("!!!!!")
-    query = db.query(CaduProduct).where(CaduProduct.file_id == file_id)
-    if query.count():
-        # Get the existing product and overwrite the download status.
-        # TODO: should we keep download history in a distinct table and init a new download entry ?
-        product = query.first()
-        product.available_at_station = datetime.fromisoformat(publication_date)
-        update_db(db, product, DownloadStatus.NOT_STARTED)
-
-    # Else init a new entry from the input arguments
-    else:
-        product = CaduProduct(file_id=file_id, name=name, 
-                              available_at_station = datetime.fromisoformat(publication_date), 
-                              status=DownloadStatus.NOT_STARTED)
-        db.add(product)
-        db.commit()
-=======
-    # Get or create the product download status in database
     status = CaduDownloadStatus.get_or_create(db, cadu_id, name)
 
-    # Update the status to not started
-    if status.status != EDownloadStatus.NOT_STARTED:
-        update_db(db, status, EDownloadStatus.NOT_STARTED)
->>>>>>> 93b36b4a
+    # Update the publication date and set the status to not started
+    status.available_at_station = datetime.fromisoformat(publication_date)
+    update_db(db, status, EDownloadStatus.NOT_STARTED)
 
     # start a thread to run the action in background
     logger.debug(
@@ -278,16 +218,12 @@
 
     # check the start of the thread
     if not thread_started.wait(timeout=DWN_THREAD_START_TIMEOUT):
-        #thread_started.clear()
+        # thread_started.clear()
         logger.error("Download thread did not start !")
         # update the status in database
         update_db(db, status, EDownloadStatus.FAILED, "Download thread did not start !")
         return {"started": "false"}
     # thread_started.clear()
     # update the status in database
-<<<<<<< HEAD
-=======
     update_db(db, status, EDownloadStatus.IN_PROGRESS)
-
->>>>>>> 93b36b4a
     return {"started": "true"}