"""Docstring will be here."""
import asyncio
import os
import os.path as osp
import threading
import time
from contextlib import contextmanager
from datetime import datetime
from pathlib import Path
from threading import Event

import sqlalchemy
from eodag import setup_logging
from fastapi import APIRouter, Depends
from rs_server_common.utils.logging import Logging

from rs_server.CADIP.models.cadu_download_status import (
    CaduDownloadStatus,
    EDownloadStatus,
)
from rs_server.db.database import get_db
from rs_server.s3_storage_handler.s3_storage_handler import (
    PrefectPutFilesToS3Config,
    S3StorageHandler,
    prefect_put_files_to_s3,
)
from services.cadip.rs_server_cadip.cadip_retriever import init_cadip_data_retriever

DWN_THREAD_START_TIMEOUT = 1.8
tt = 0
router = APIRouter(tags=["Cadu products"])

CONF_FOLDER = Path(osp.realpath(osp.dirname(__file__))).parent.parent.parent / "services" / "cadip" / "config"

logger = Logging.default(__name__)


def update_db(db, status: CaduDownloadStatus, estatus: EDownloadStatus, status_fail_message=None):
    """Update the database with the status of a product."""

    # Try n times to update the status.
    # Don't do it for NOT_STARTED and IN_PROGRESS (call directly status.not_started or status.in_progress)
    # because it will anyway be overwritten later by DONE or FAILED.

    last_exception = None

    for _ in range(3):
        try:
            if estatus == EDownloadStatus.FAILED:
                status.failed(db, status_fail_message)
            elif estatus == EDownloadStatus.DONE:
                status.done(db)

            # The database update worked, exit function
            return

        # The database update failed, wait n seconds and retry
        except (ConnectionError, sqlalchemy.exc.OperationalError) as exception:
            last_exception = exception
            time.sleep(1)

    # If all attemps failed, raise the last Exception
    raise last_exception


def start_eodag_download(thread_started, station, cadu_id, name, local, obs: str = "", secrets={}):
    """Start an EODAG download process for a specified product.

    This function initiates a download process using EODAG to retrieve a product with the given
    parameters. It also updates the product's status in the database based on the download result.

    Args:
        station (str): The EODAG station identifier.
        cadu_id (str): The CADU identifier of the product.
        name (str): The name of the product.
        local (str): The local path where the product will be downloaded.
        obs (str, optional): The observation identifier associated with the product.
        secrets (dict, optional): Dictionary containing access key, secret key, and S3 endpoint for authentication.

    Returns:
        None

    Raises:
        None
    """
    # Open a database sessions in this thread, because the session from the root thread may have closed.
    with contextmanager(get_db)() as db:
        global tt

        # Get the product download status
        status = CaduDownloadStatus.get(db, cadu_id=cadu_id, name=name)        

        # init eodag object
        try:
            logger.debug("%s : %s : %s: Thread started !", os.getpid(), threading.get_ident(), datetime.now())
            # config_file_path = CONF_FOLDER / "cadip_ws_config.yaml"

            setup_logging(3, no_progress_bar=True)

            # eodag_provider = EodagProvider(Path(config_file_path), station)
            if len(local) == 0:
                local = "/tmp"

<<<<<<< HEAD
            data_retriever = init_cadip_data_retriever(station, None, None, Path(local))            
            update_db(db, status, EDownloadStatus.IN_PROGRESS)
            # notify the main thread that the download will be started
=======
            data_retriever = init_cadip_data_retriever(station, None, None, Path(local))
            # notify the main thread that the download will be started
            status.in_progress(db)  # updates the database
>>>>>>> 8fd3c5f5
            thread_started.set()
            init = datetime.now()
            data_retriever.download(cadu_id, name)
            logger.info(
                "%s : %s : File: %s downloaded in %s",
                os.getpid(),
                threading.get_ident(),
                name,
                datetime.now() - init,
            )
        except Exception as exception:
            logger.error(
                "%s : %s : %s: Exception caught: %s",
                os.getpid(),
                threading.get_ident(),
                datetime.now(),
                exception,
            )
            update_db(db, status, EDownloadStatus.FAILED, repr(exception))
            return

        if obs is not None and len(obs) > 0:
            try:
                s3_handler = S3StorageHandler(secrets["accesskey"], secrets["secretkey"], secrets["s3endpoint"], "sbg")
                obs_array = obs.split("/")
                # TODO check the length
                s3_config = PrefectPutFilesToS3Config(
                    s3_handler,
                    [str(data_retriever.filename)],
                    obs_array[2],
                    "/".join(obs_array[3:]),
                    0,
                )
                asyncio.run(prefect_put_files_to_s3.fn(s3_config))
            except RuntimeError:
                logger.error("Could not connect to the s3 storage")
                update_db(db, status, EDownloadStatus.FAILED, "Could not connect to the s3 storage")
                return
            finally:
                os.remove(data_retriever.filename)

        update_db(db, status, EDownloadStatus.DONE)


@router.get("/cadip/{station}/cadu")
def download(
    station: str,
    cadu_id: str,
    name: str,
    publication_date: str,
    local: str = "",
    obs: str = "",
    db=Depends(get_db),
):
    """Initiate an asynchronous download process for a CADU product using EODAG.

    This endpoint triggers the download of a CADU product identified by the given cadu_id,
    name, and observation identifier. It starts the download process in a separate thread
    using the start_eodag_download function and updates the product's status in the database.

    Args:
        station (str): The EODAG station identifier.
        cadu_id (str): The CADU product identifier.
        name (str): The name of the CADU product.
        local (str, optional): The local path where the CADU product will be downloaded.
        obs (str, optional): The observation identifier associated with the CADU product.
        db (Database): The database connection object.

    Returns:
        dict: A dictionary indicating whether the download process has started.

    Raises:
        None
    """

    # Get or create the product download status in database
    print("ENDPOINT START !")    
    #status = CaduDownloadStatus.get_or_create(db, cadu_id, name)
    status = CaduDownloadStatus.get(db, cadu_id=cadu_id, name=name)
    if not status:        
        logger.error("Product id %s with name %s could not be found in the database.", cadu_id, name)                
        return {"started": "false"}
    # Update the publication date and set the status to not started
<<<<<<< HEAD
    #status.available_at_station = datetime.fromisoformat(publication_date)
    #update_db(db, status, EDownloadStatus.NOT_STARTED)
=======
    status.available_at_station = datetime.fromisoformat(publication_date)
    status.not_started(db)  # updates the database
>>>>>>> 8fd3c5f5

    # start a thread to run the action in background
    logger.debug(
        "%s : %s : %s: MAIN THREAD: Starting thread, local = %s",
        os.getpid(),
        threading.get_ident(),
        datetime.now(),
        locals(),
    )
    # TODO: the secrets should be set through env vars
    secrets = {
        "s3endpoint": None,
        "accesskey": None,
        "secretkey": None,
    }
    S3StorageHandler.get_secrets(secrets, "/home/" + os.environ["USER"] + "/.s3cfg")
    thread_started = Event()
    thread = threading.Thread(
        target=start_eodag_download,
        args=(
            thread_started,
            station,
            cadu_id,
            name,
            local,
            obs,
            secrets,
        ),
    )
    thread.start()

    # check the start of the thread
    if not thread_started.wait(timeout=DWN_THREAD_START_TIMEOUT):
        # thread_started.clear()
        logger.error("Download thread did not start !")
        # update the status in database
        update_db(db, status, EDownloadStatus.FAILED, "Download thread did not start !")
        return {"started": "false"}
    # thread_started.clear()
    # update the status in database
<<<<<<< HEAD
    # update_db(db, status, EDownloadStatus.IN_PROGRESS)
=======
    update_db(db, status, EDownloadStatus.IN_PROGRESS)  # updates the database
>>>>>>> 8fd3c5f5
    return {"started": "true"}<|MERGE_RESOLUTION|>--- conflicted
+++ resolved
@@ -88,7 +88,7 @@
         global tt
 
         # Get the product download status
-        status = CaduDownloadStatus.get(db, cadu_id=cadu_id, name=name)        
+        status = CaduDownloadStatus.get(db, cadu_id=cadu_id, name=name)
 
         # init eodag object
         try:
@@ -101,15 +101,9 @@
             if len(local) == 0:
                 local = "/tmp"
 
-<<<<<<< HEAD
-            data_retriever = init_cadip_data_retriever(station, None, None, Path(local))            
-            update_db(db, status, EDownloadStatus.IN_PROGRESS)
+            data_retriever = init_cadip_data_retriever(station, None, None, Path(local))
+            status.in_progress(db)  # updates the database
             # notify the main thread that the download will be started
-=======
-            data_retriever = init_cadip_data_retriever(station, None, None, Path(local))
-            # notify the main thread that the download will be started
-            status.in_progress(db)  # updates the database
->>>>>>> 8fd3c5f5
             thread_started.set()
             init = datetime.now()
             data_retriever.download(cadu_id, name)
@@ -186,20 +180,15 @@
     """
 
     # Get or create the product download status in database
-    print("ENDPOINT START !")    
-    #status = CaduDownloadStatus.get_or_create(db, cadu_id, name)
+    print("ENDPOINT START !")
+    # status = CaduDownloadStatus.get_or_create(db, cadu_id, name)
     status = CaduDownloadStatus.get(db, cadu_id=cadu_id, name=name)
-    if not status:        
-        logger.error("Product id %s with name %s could not be found in the database.", cadu_id, name)                
+    if not status:
+        logger.error("Product id %s with name %s could not be found in the database.", cadu_id, name)
         return {"started": "false"}
     # Update the publication date and set the status to not started
-<<<<<<< HEAD
-    #status.available_at_station = datetime.fromisoformat(publication_date)
-    #update_db(db, status, EDownloadStatus.NOT_STARTED)
-=======
-    status.available_at_station = datetime.fromisoformat(publication_date)
-    status.not_started(db)  # updates the database
->>>>>>> 8fd3c5f5
+    # status.available_at_station = datetime.fromisoformat(publication_date)
+    # status.not_started(db)  # updates the database
 
     # start a thread to run the action in background
     logger.debug(
@@ -240,9 +229,5 @@
         return {"started": "false"}
     # thread_started.clear()
     # update the status in database
-<<<<<<< HEAD
-    # update_db(db, status, EDownloadStatus.IN_PROGRESS)
-=======
-    update_db(db, status, EDownloadStatus.IN_PROGRESS)  # updates the database
->>>>>>> 8fd3c5f5
+    # status.in_progress(db)  # updates the database
     return {"started": "true"}