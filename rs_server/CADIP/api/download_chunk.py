--- conflicted
+++ resolved
@@ -35,34 +35,19 @@
 def update_db(db, product, status, status_fail_message=None):
     """Docstring will be here."""
     print(
-<<<<<<< HEAD
         "%s : %s : %s: Fake update of table dwn_status with : %s | %s",
         os.getpid(),
         threading.get_ident(),
         datetime.now(),
         id,
         status,
-=======
-        "{} : {} : {}: Update of table dwn_status with : {} | {}".format(
-            os.getpid(),
-            threading.get_ident(),
-            datetime.now(),
-            product.file_id,
-            status,
-        ),
->>>>>>> 847e2f3a
     )
 
     product.status = status
     product.status_fail_message = status_fail_message
     db.commit()
 
-<<<<<<< HEAD
 def start_eodag_download(station, id, name, local, obs: str = "", secrets={}):
-=======
-
-def start_eodag_download(station, product_id, local, obs):
->>>>>>> 847e2f3a
     """Download a chunk file.
 
     Initiates a download using EODAG (Earth Observation Data Access Gateway) for a specific
@@ -97,54 +82,6 @@
     -------
     >>> start_eodag_download("Sentinel-1", "12345", "Download_1", "/path/to/local", "s3://bucket/data")
     """
-<<<<<<< HEAD
-    # init eodag object
-    try:
-        print("%s : %s : %s: Thread started !", os.getpid(), threading.get_ident(), datetime.now())
-        config_file_path = CONF_FOLDER / "cadip_ws_config.yaml"
-
-        setup_logging(3, no_progress_bar=True)
-
-        eodag_config = EodagConfiguration(station, Path(config_file_path))
-        eodag_client = EodagProvider(eodag_config)
-
-        thread_started.set()
-
-        local_file = osp.join(local, name)
-        init = datetime.now()
-        eodag_client.download(id, Path(local_file))
-        end = datetime.now()
-        print(
-            "%s : %s : %s: Downloaded file: %s   in %s",
-            os.getpid(),
-            threading.get_ident(),
-            end,
-            name,
-            end - init,
-        )
-    except Exception as e:
-        print("%s : %s : %s: Exception caught: %s", os.getpid(), threading.get_ident(), datetime.now(), e)
-        update_db(id, "failed")
-        return
-
-    if obs is not None and len(obs) > 0:
-        try:
-            
-            s3_handler = S3StorageHandler(secrets["accesskey"], secrets["secretkey"], secrets["s3endpoint"], "sbg")
-
-            obs_array = obs.split("/")
-
-            # TODO check the length
-            s3_config = PrefectPutFilesToS3Config(s3_handler, [local_file], obs_array[2], "/".join(obs_array[3:]), 0)
-            asyncio.run(prefect_put_files_to_s3.fn(s3_config))
-        except RuntimeError:
-            print("Could not connect to the s3 storage")
-        finally:
-            os.remove(local_file)
-
-    update_db(id, "succeeded")
-=======
-
     # Get a database connection in this thread, because the connection from the
     # main thread does not seem to be working in sub-thread (was it closed ?)
     with contextmanager(get_db)() as db:
@@ -154,74 +91,55 @@
 
         # init eodag object
         try:
+            print("%s : %s : %s: Thread started !", os.getpid(), threading.get_ident(), datetime.now())
+            config_file_path = CONF_FOLDER / "cadip_ws_config.yaml"
+
+            setup_logging(3, no_progress_bar=True)
+
+            eodag_config = EodagConfiguration(station, Path(config_file_path))
+            eodag_client = EodagProvider(eodag_config)
+
+            thread_started.set()
+
+            local_file = osp.join(local, name)
             init = datetime.now()
-            print("{os.getpid()} : {threading.get_ident()} : {init}: Thread started !")
-            setup_logging(3, no_progress_bar=True)
-
-            dag_client = init_eodag(station)
+            eodag_client.download(id, Path(local_file))
             end = datetime.now()
-            print("{} : {} : {}: init_eodag time {}".format(os.getpid(), threading.get_ident(), end, end - init))
-
-            init = datetime.now()
-            eop = init_eop(product)
-            end = datetime.now()
-            print("{} : {} : {}: init_eop time: {}".format(os.getpid(), threading.get_ident(), end, end - init))
-
-            # insert into database the filename with status set to "downloading"
-
-            thread_started.set()
-            print("{} : {} : {}: set event !".format(os.getpid(), threading.get_ident(), datetime.now()))
-            init = datetime.now()
-            # time.sleep(random.randint(9, 20))
-            if len(local) == 0:
-                local = "/tmp"
-            dag_client.download(eop, outputs_prefix=local)
-            end = datetime.now()
-            # print("{} : {} : {}: download time: {}".format(os.getpid(), threading.get_ident(), end, ))
             print(
-                "{} : {} : {}: Downloaded file: {}   in {}".format(
-                    os.getpid(),
-                    threading.get_ident(),
-                    end,
-                    eop.location,
-                    end - init,
-                ),
+                "%s : %s : %s: Downloaded file: %s   in %s",
+                os.getpid(),
+                threading.get_ident(),
+                end,
+                name,
+                end - init,
             )
         except Exception as e:
-            print("{} : {} : {}: Exception caught: {}".format(os.getpid(), threading.get_ident(), datetime.now(), e))
-            update_db(db, product, DownloadStatus.FAILED, repr(e))
+            print("%s : %s : %s: Exception caught: %s", os.getpid(), threading.get_ident(), datetime.now(), e)
+            update_db(id, "failed")
             return
 
         if obs is not None and len(obs) > 0:
-            # TODO: the secrets should be set through env vars
-            secrets = {
-                "s3endpoint": None,
-                "accesskey": None,
-                "secretkey": None,
-            }
-            S3StorageHandler.get_secrets(secrets, "/home/" + os.environ["USER"] + "/.s3cfg")
-            print(f"secrets = {secrets}")
-            s3_handler = S3StorageHandler(secrets["accesskey"], secrets["secretkey"], secrets["s3endpoint"], "sbg")
-
-            filename = uri_to_path(eop.location)
-            obs_array = obs.split("/")
-            print(
-                "filename = {} | obs_array = {} | join = {} | filename {}".format(
-                    filename,
-                    obs_array,
-                    "/".join(obs_array[2:]),
-                    "/".join(obs_array[2:]) + product.name,
-                ),
-            )
-
-            # TODO check the length
-            s3_config = PrefectPutFilesToS3Config(s3_handler, [filename], obs_array[2], "/".join(obs_array[3:]), 0)
-            asyncio.run(prefect_put_files_to_s3.fn(s3_config))
-
-            os.remove(filename)
-
-        update_db(db, product, DownloadStatus.DONE)
->>>>>>> 847e2f3a
+            try:
+                
+                s3_handler = S3StorageHandler(secrets["accesskey"], secrets["secretkey"], secrets["s3endpoint"], "sbg")
+
+                obs_array = obs.split("/")
+
+                # TODO check the length
+                s3_config = PrefectPutFilesToS3Config(s3_handler, [local_file], obs_array[2], "/".join(obs_array[3:]), 0)
+                asyncio.run(prefect_put_files_to_s3.fn(s3_config))
+            except RuntimeError:
+                print("Could not connect to the s3 storage")
+            finally:
+                os.remove(local_file)
+
+                # TODO check the length
+                s3_config = PrefectPutFilesToS3Config(s3_handler, [filename], obs_array[2], "/".join(obs_array[3:]), 0)
+                asyncio.run(prefect_put_files_to_s3.fn(s3_config))
+
+                os.remove(filename)
+
+            update_db(db, product, DownloadStatus.DONE)
 
 
 @router.get("/cadip/{station}/cadu")
@@ -309,66 +227,4 @@
     # update the status in database
     update_db(db, product, DownloadStatus.IN_PROGRESS)
 
-<<<<<<< HEAD
-    return {"started": "true"}
-=======
-    return {"started": "true"}
-
-
-def init_eodag(station):
-    """Initialize eodag.
-
-    Initialize an instance of the Earth Observation Data Access Gateway (EODAG) for a specified
-    satellite station.
-
-    Parameters
-    ----------
-    station : str
-        Identifier for the CADU station.
-
-    Returns
-    -------
-    EODataAccessGateway
-        An instance of the EODAG configured for the specified station.
-
-    Example:
-        eodag_instance = init_eodag("Sentinel-1")
-    """
-    config_file_path = CONF_FOLDER / "cadip_ws_config.yaml"
-    eodag = EODataAccessGateway(config_file_path)
-    eodag.set_preferred_provider(station)
-    return eodag
-
-
-def init_eop(product: CaduProduct) -> EOProduct:
-    """Initialize EOP.
-
-    Initializes an Earth Observation Package (EOP) with the specified parameters.
-
-    Parameters
-    ----------
-    product: CaduProduct
-        Database entry for the product download status
-    path : str
-        The local path where the file associated with the EOP should be stored.
-
-    Returns
-    -------
-    EOProduct
-        An instance of the Earth Observation Product (EOP) initialized
-        with the provided parameters.
-
-    Example
-    -------
-    >>> eop_instance = init_eop("12345", "Sentinel-1_Image", "/path/to/local")
-    """
-    properties = {
-        "title": product.name,
-        "id": product.file_id,
-        "geometry": "POLYGON((180 -90, 180 90, -180 90, -180 -90, 180 -90))",
-        "downloadLink": f"http://127.0.0.1:5000/Files({product.file_id})/$value",
-    }
-    product = EOProduct("CADIP", properties)
-    # product.register_downloader()
-    return product
->>>>>>> 847e2f3a
+    return {"started": "true"}