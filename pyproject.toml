[project]
name = "rs-server"
version = "0.0.0" # see: https://github.com/mtkennerly/poetry-dynamic-versioning

[tool.poetry]
name = "rs-server"
version = "0.0.0"
description = ""
authors = ["Your Name <you@example.com>"]
readme = "README.adoc"

packages = [
    { include = "rs_server" },
    { include = "rs_server_common", from = "services/common"},
    { include = "rs_server_cadip", from = "services/cadip" },
    { include = "tests", format = "sdist" },
    { include = "services/common/tests", format = "sdist" },
    { include = "services/cadip/tests", format = "sdist" },
]

[tool.poetry.dependencies]
python = ">=3.11.0,<4.0"
fastapi = "^0.108.0"
boto3 = "==1.28.85"
botocore = "==1.31.85"
prefect = "^2.14.11"
<<<<<<< HEAD
sqlalchemy = "^2.0.25"
pydantic = ">=2.0.0"
markdown = "^3.5.1"
eodag = "^2.11.0"
=======
eodag = "^2.11.0"
prefect-dask = "^0.2.6"
sqlalchemy = "<2.0.0"
pydantic = ">=2.0.0"
markdown = "^3.5.1"
>>>>>>> 2922aff1
python-dotenv = "^1.0.0"
psycopg2 = "^2.9.9"


[tool.poetry.group.dev]
optional = true

[tool.poetry.group.dev.dependencies]
pytest = "^7.4.3"
pytest-cov = "^4.1.0"
pytest-mock = "^3.12.0"
pytest-error-for-skips = "^2.0.2"
black = "^23.10.1"
mypy = "^1.6.1"
pre-commit = "^3.5.0"
types-requests = "^2.31.0.10"
flake8 = "^6.1.0"
bandit = "^1.7.5"
safety = "^2.3.5"
pylint = "^3.0.3"
flake8-pyproject = "^1.2.3"
httpx = "^0.25.2"
uvicorn = "^0.25.0"
moto = "==4.2.8"
flask = "^3.0.0"
flask-cors = "^4.0.0"
pytest-asyncio = "^0.23.2"
pytest-docker = "^2.0.1"

[tool.poetry-dynamic-versioning] # needs: poetry self add "poetry-dynamic-versioning[plugin]"
enable = true
tagged-metadata = true

[build-system]
requires = ["poetry-core>=1.0.0", "poetry-dynamic-versioning>=1.0.0,<2.0.0"]
build-backend = "poetry_dynamic_versioning.backend"

[tool.black]
line-length = 120

[tool.pytest.ini_options]
markers = [
    "unit", # mark a test as unittest
    "integration", # mark a test as integration test
]
asyncio_mode = "auto"

[tool.mypy]
warn_redundant_casts = true
# Force analyze of partially annotate function signatures
check_untyped_defs = true
ignore_missing_imports = true

[tool.flake8]
max-line-length = 120
# per-file-ignores = [
#     '__init__.py:F401',
# ]

[tool.pylint.messages_control]
max-line-length=120<|MERGE_RESOLUTION|>--- conflicted
+++ resolved
@@ -24,18 +24,11 @@
 boto3 = "==1.28.85"
 botocore = "==1.31.85"
 prefect = "^2.14.11"
-<<<<<<< HEAD
 sqlalchemy = "^2.0.25"
+eodag = "^2.11.0"
+prefect-dask = "^0.2.6"
 pydantic = ">=2.0.0"
 markdown = "^3.5.1"
-eodag = "^2.11.0"
-=======
-eodag = "^2.11.0"
-prefect-dask = "^0.2.6"
-sqlalchemy = "<2.0.0"
-pydantic = ">=2.0.0"
-markdown = "^3.5.1"
->>>>>>> 2922aff1
 python-dotenv = "^1.0.0"
 psycopg2 = "^2.9.9"
 
@@ -96,4 +89,7 @@
 # ]
 
 [tool.pylint.messages_control]
-max-line-length=120+max-line-length=120
+
+[tool.pylint.MISCELLANEOUS]
+notes = ["XXX"] # no errors on TODO and FIXME