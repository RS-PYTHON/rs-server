--- conflicted
+++ resolved
@@ -24,16 +24,12 @@
 moto = "==4.2.8"
 boto3 = "==1.28.85"
 botocore = "==1.31.85"
-<<<<<<< HEAD
-fastapi = "^0.105.0"
+prefect = "^2.14.11"
 
 # https://fastapi.tiangolo.com/tutorial/sql-databases/
 # The current version assumes Pydantic v1, and SQLAlchemy versions less than 2.0.
 sqlalchemy = "<2.0.0"
 pydantic = "<2.0.0"
-=======
-prefect = "^2.14.11"
->>>>>>> cf7113b4
 
 [tool.poetry.group.dev]
 optional = true
@@ -51,14 +47,11 @@
 safety = "^2.3.5"
 pylint = "^3.0.3"
 flake8-pyproject = "^1.2.3"
-<<<<<<< HEAD
 httpx = "^0.25.2"
 uvicorn = "^0.24.0.post1"
-=======
 flask = "^3.0.0"
 flask-cors = "^4.0.0"
 pytest-asyncio = "^0.23.2"
->>>>>>> cf7113b4
 
 [tool.poetry-dynamic-versioning] # needs: poetry self add "poetry-dynamic-versioning[plugin]"
 enable = true
@@ -76,10 +69,6 @@
     "unit", # mark a test as unittest
     "integration", # mark a test as integration test
 ]
-log_cli = true
-log_cli_level = "INFO"
-log_cli_format = "%(asctime)s [%(levelname)8s] %(message)s (%(filename)s:%(lineno)s)"
-log_cli_date_format = "%H:%M:%S" # "%Y-%m-%d %H:%M:%S"
 
 [tool.mypy]
 warn_redundant_casts = true
