[project]
name = "rs-server"
version = "0.1.0"

[tool.poetry]
name = "rs-server"
version = "0.1.0"
description = ""
authors = ["Your Name <you@example.com>"]
readme = "README.adoc"

packages = [
    { include = "src" },
    { include = "tests", format = "sdist" },
]

[tool.poetry.dependencies]
python = ">=3.11.0,<4.0"
moto = "==4.2.8"
boto3 = "==1.28.85"
botocore = "==1.31.85"
flask-cors = "^4.0.0"
requests = ">=2.31.0"
prefect = ">=2.13.8"
prefect-dask = "^0.2.5"
dask = "^2023.11.0"
fastapi = "^0.104.1"
uvicorn = "^0.24.0.post1"
eodag = "^2.11.0"
flask = "^3.0.0"

[tool.poetry.group.dev]
optional = true

[tool.poetry.group.dev.dependencies]
pytest = "^7.4.3"
pytest-cov = "^4.1.0"
pytest-mock = "^3.12.0"
pytest-error-for-skips = "^2.0.2"
black = "^23.10.1"
ruff = "^0.1.3"
mypy = "^1.6.1"
pre-commit = "^3.5.0"
types-requests = "^2.31.0.10"
<<<<<<< HEAD
=======
flake8 = "^6.1.0"
bandit = "^1.7.5"
safety = "^2.3.5"
>>>>>>> 677406a0

[tool.ruff.lint.extend-per-file-ignores]
# init should be empty, doesn't need any docstrings
"__init__.py" = ["D104"]

[build-system]
requires = ["poetry-core"]
build-backend = "poetry.core.masonry.api"

[tool.black]
line-length = 120

[tool.pytest.ini_options]
markers = [
    "unit", # mark a test as unittest
    "integration", # mark a test as integration test
]

[tool.ruff]
line-length = 120 # is it useful if not using ruff formatter ?

[tool.ruff.lint]
# F = PyFlake
# E = pycodestyle
# I = isort
# N = pep8 naming
# D = pydocstyle
# PL = pylint
select = ["F", "E", "I", "N", "D", "PL"]
ignore = ["D203", "D213"]
# TODO try to replace black by ruff formatter

[tool.mypy]
warn_redundant_casts = true
# Force analyze of partially annotate function signatures
check_untyped_defs = true

# TODO add the plugin if possible (request for example)
[[tool.mypy.overrides]]
module = "boto3,botocore,prefect_dask,ruamel"
ignore_missing_imports = true<|MERGE_RESOLUTION|>--- conflicted
+++ resolved
@@ -42,12 +42,9 @@
 mypy = "^1.6.1"
 pre-commit = "^3.5.0"
 types-requests = "^2.31.0.10"
-<<<<<<< HEAD
-=======
 flake8 = "^6.1.0"
 bandit = "^1.7.5"
 safety = "^2.3.5"
->>>>>>> 677406a0
 
 [tool.ruff.lint.extend-per-file-ignores]
 # init should be empty, doesn't need any docstrings
