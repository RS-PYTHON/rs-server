--- conflicted
+++ resolved
@@ -55,13 +55,8 @@
 pylint = "^3.0.3"
 flake8-pyproject = "^1.2.3"
 httpx = "^0.27.0"
-<<<<<<< HEAD
-moto = "==5.0.4"
+moto = "==5.0.5"
 flask = "^3.0.3"
-=======
-moto = "==5.0.5"
-flask = "^3.0.0"
->>>>>>> d17ab677
 flask-cors = "^4.0.0"
 sphinx = "^7.2.6"
 sphinx-rtd-theme = "^2.0.0"
