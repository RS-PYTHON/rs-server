[project]
name = "rs-server"
version = "0.0.0" # see: https://github.com/mtkennerly/poetry-dynamic-versioning

[tool.poetry]
name = "rs-server"
version = "0.0.0"
description = ""
authors = ["Your Name <you@example.com>"]
readme = "README.adoc"

packages = [
    { include = "rs_server" },
    { include = "rs_server_common", from = "services/common"},
    { include = "rs_server_cadip", from = "services/cadip" },
    { include = "tests", format = "sdist" },
    { include = "services/common/tests", format = "sdist" },
    { include = "services/cadip/tests", format = "sdist" },
]

[tool.poetry.dependencies]
python = ">=3.11.0,<4.0"
fastapi = "^0.108.0"
boto3 = "==1.28.85"
botocore = "==1.31.85"
prefect = "^2.14.11"
sqlalchemy = "^2.0.25"
eodag = "^2.11.0"
prefect-dask = "^0.2.6"
pydantic = ">=2.0.0"
markdown = "^3.5.1"
python-dotenv = "^1.0.0"
psycopg2 = "^2.9.9"


[tool.poetry.group.dev]
optional = true

[tool.poetry.group.dev.dependencies]
pytest = "^7.4.3"
pytest-cov = "^4.1.0"
pytest-mock = "^3.12.0"
pytest-error-for-skips = "^2.0.2"
black = "^23.10.1"
mypy = "^1.6.1"
pre-commit = "^3.5.0"
types-requests = "^2.31.0.10"
flake8 = "^6.1.0"
bandit = "^1.7.5"
safety = "^2.3.5"
pylint = "^3.0.3"
flake8-pyproject = "^1.2.3"
httpx = "^0.25.2"
uvicorn = "^0.25.0"
moto = "==4.2.8"
flask = "^3.0.0"
flask-cors = "^4.0.0"
pytest-asyncio = "^0.23.2"
pytest-docker = "^2.0.1"

[tool.poetry-dynamic-versioning] # needs: poetry self add "poetry-dynamic-versioning[plugin]"
enable = true
tagged-metadata = true

[build-system]
requires = ["poetry-core>=1.0.0", "poetry-dynamic-versioning>=1.0.0,<2.0.0"]
build-backend = "poetry_dynamic_versioning.backend"

[tool.black]
line-length = 120

[tool.pytest.ini_options]
markers = [
    "unit", # mark a test as unittest
    "integration", # mark a test as integration test
]
asyncio_mode = "auto"

[tool.mypy]
warn_redundant_casts = true
# Force analyze of partially annotate function signatures
check_untyped_defs = true
ignore_missing_imports = true

[tool.flake8]
max-line-length = 120
# per-file-ignores = [
#     '__init__.py:F401',
# ]

[tool.pylint.messages_control]
max-line-length=120

[tool.pylint.MISCELLANEOUS]
<<<<<<< HEAD
notes = ["XXX"]  # no errors on TODO and FIXME
=======
notes = ["XXX"] # no errors on TODO and FIXME
>>>>>>> 93b36b4a
<|MERGE_RESOLUTION|>--- conflicted
+++ resolved
@@ -92,8 +92,4 @@
 max-line-length=120
 
 [tool.pylint.MISCELLANEOUS]
-<<<<<<< HEAD
-notes = ["XXX"]  # no errors on TODO and FIXME
-=======
-notes = ["XXX"] # no errors on TODO and FIXME
->>>>>>> 93b36b4a
+notes = ["XXX"] # no errors on TODO and FIXME