[project]
name = "rs-server"
version = "0.0.0" # see: https://github.com/mtkennerly/poetry-dynamic-versioning

[tool.poetry]
name = "rs-server"
version = "0.0.0"
description = ""
authors = ["Your Name <you@example.com>"]
readme = "README.md"

packages = [

    { include = "rs_server_adgs", from = "services/adgs"},
    { include = "rs_server_cadip", from = "services/cadip" },
    { include = "rs_server_common", from = "services/common"},
    { include = "rs_server_frontend", from = "services/frontend"},

    { include = "tests", format = "sdist" },
    { include = "services/adgs/tests", format = "sdist" },
    { include = "services/cadip/tests", format = "sdist" },
    { include = "services/common/tests", format = "sdist" },
]

# This root project is not used in release production.
# It's only used by the CI/CD to run pytest, pylint, mypy etc... on the whole github project.

# All the dependencies for release are set in the sub-projects
[tool.poetry.dependencies]
python = "^3.11"
rs-server-adgs = {path = "services/adgs", develop = true}
rs-server-cadip = {path = "services/cadip", develop = true}
rs-server-common = {path = "services/common", develop = true}
rs-server-frontend = {path = "services/frontend", develop = true}

[tool.poetry.group.dev]
optional = true

# All the dev dependencies are set here so they can be used by the CI.
[tool.poetry.group.dev.dependencies]
pytest = "^8.2.2"
pytest-asyncio = "^0.23.7"
pytest-cov = "^5.0.0"
pytest-docker = "^3.1.0"
pytest-error-for-skips = "^2.0.2"
pytest-httpx = "^0.30.0"
pytest-mock = "^3.14.0"
black = "^24.4.2"
mypy = "^1.10.0"
pre-commit = "^3.7.1"
types-requests = "^2.32.0.20240602"
flake8 = "^7.0.0"
bandit = "^1.7.8"
<<<<<<< HEAD
safety = "^3.2.0"
pylint = "^3.2.3"
=======
safety = "^3.2.1"
pylint = "^3.2.2"
>>>>>>> 38f3fa0f
flake8-pyproject = "^1.2.3"
httpx = "^0.27.0"
moto = "==5.0.9"
flask = "^3.0.3"
flask-cors = "^4.0.1"
sphinx = "^7.3.7"
sphinx-rtd-theme = "^2.0.0"
orjson = "3.10.3"

[tool.poetry-dynamic-versioning] # needs: poetry self add "poetry-dynamic-versioning[plugin]"
enable = true
tagged-metadata = true

[build-system]
requires = ["poetry-core>=1.0.0", "poetry-dynamic-versioning>=1.0.0,<2.0.0"]
build-backend = "poetry_dynamic_versioning.backend"

[tool.black]
line-length = 120

[tool.pytest.ini_options]
markers = [
    "unit", # mark a test as unittest
    "integration", # mark a test as integration test
]
asyncio_mode = "auto"

[tool.mypy]
warn_redundant_casts = true
# Force analyze of partially annotate function signatures
check_untyped_defs = true
ignore_missing_imports = true

[tool.flake8]
max-line-length = 120
# per-file-ignores = [
#     '__init__.py:F401',
# ]

[tool.pylint.messages_control]
max-line-length=120
disable = "logging-fstring-interpolation"

[tool.pylint.MASTER]
ignore-paths = '^docs/.*$'

[tool.pylint.MISCELLANEOUS]
notes = ["XXX"] # no errors on TODO and FIXME

[tool.pylint.SIMILARITIES]
# Minimum lines number of a similarity FIXME.
min-similarity-lines=10

# [tool.pylint."MESSAGES CONTROL"]
# disable = [
#     "duplicate-code",
# ]

[tool.bandit.assert_used]
skips = ['*/test_*.py']<|MERGE_RESOLUTION|>--- conflicted
+++ resolved
@@ -51,13 +51,8 @@
 types-requests = "^2.32.0.20240602"
 flake8 = "^7.0.0"
 bandit = "^1.7.8"
-<<<<<<< HEAD
-safety = "^3.2.0"
+safety = "^3.2.1"
 pylint = "^3.2.3"
-=======
-safety = "^3.2.1"
-pylint = "^3.2.2"
->>>>>>> 38f3fa0f
 flake8-pyproject = "^1.2.3"
 httpx = "^0.27.0"
 moto = "==5.0.9"
