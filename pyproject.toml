--- conflicted
+++ resolved
@@ -45,13 +45,8 @@
 pytest-error-for-skips = "^2.0.2"
 pytest-httpx = "^0.30.0"
 pytest-mock = "^3.14.0"
-<<<<<<< HEAD
 black = "^24.8.0"
-mypy = "^1.11.0"
-=======
-black = "^24.4.2"
 mypy = "^1.11.1"
->>>>>>> 4dc0379e
 pre-commit = "^3.7.1"
 types-requests = "^2.32.0.20240712"
 flake8 = "^7.1.1"
