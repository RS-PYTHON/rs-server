--- conflicted
+++ resolved
@@ -80,10 +80,7 @@
   check-security:
     runs-on: ubuntu-latest
     name: Check security (bandit)
-<<<<<<< HEAD
-=======
     continue-on-error: true # run other jobs, resolve issues later
->>>>>>> 17c814c5
     steps:
       - uses: actions/checkout@v4
       - uses: ./.github/actions/poetry-install
@@ -92,15 +89,8 @@
         name: Run bandit
         run: |
             set -x && mkdir -p .reports && \
-<<<<<<< HEAD
-            poetry run bandit -c bandit.yml -r ${SOURCES} -f json -o .reports/bandit.json
-        shell: bash
-         # note: the CI will still run, the issue is reported in sonarqube, we will resolve it later
-        continue-on-error: true
-=======
             poetry run bandit -c bandit.yml -r . -f json -o .reports/bandit.json # ${SOURCES} ${TESTS}
         shell: bash
->>>>>>> 17c814c5
 
       - name: Save reports
         if: always() # even if bandit returned a non-zero exit code
@@ -120,26 +110,15 @@
   check-deps-security:
     runs-on: ubuntu-latest
     name: Check dependencies security (safety)
-<<<<<<< HEAD
-=======
     continue-on-error: true # run other jobs, resolve issues later
->>>>>>> 17c814c5
-    steps:
-      - uses: actions/checkout@v4
-      - uses: ./.github/actions/poetry-install
-
-<<<<<<< HEAD
-      - name: Run safety
-        run: poetry run safety check --full-report
-        shell: bash
-        # note: the CI will still run, we will resolve it later
-        continue-on-error: true
-=======
+    steps:
+      - uses: actions/checkout@v4
+      - uses: ./.github/actions/poetry-install
+
       - id: safety
         name: Run safety
         run: poetry run safety check --full-report
         shell: bash
->>>>>>> 17c814c5
 
   run-unit-tests:
     runs-on: ubuntu-latest
