name: Check code quality

on:
  push:
  pull_request:
    types: [opened, synchronize, reopened]
  workflow_dispatch:

env:
  PYTHON_VERSION: 3.11
  TESTS: ./tests
  SONAR_PROJECT_KEY: RS-PYTHON_rs-server_AYw0m7ixvQv-JMsowILQ

jobs:

  check-format:
    runs-on: ubuntu-latest
<<<<<<< HEAD
    name: Check format (black)
    steps:
      - uses: actions/checkout@v4
      - name: Run black
        uses: psf/black@stable
        with:
          options: --check --verbose

      # TODO: use isort with --format=black
      # For now disable isort. It should be run anyway with ruff in the pre-commit job.
      # - name: Run isort
      #   uses: isort/isort-action@v1
      #   with:
      #     sort-paths: . # ${{ env.SOURCES }} ${{ env.TESTS }}
      #     configuration: --check-only --diff --format=black
=======
    name: Check format (pre-commit, black, isort)
    steps:
      - uses: actions/checkout@v4
      - uses: ./.github/actions/install-python
      - run: >
          echo
          ":information_source: This job checks that you have run \`pre-commit run --all-files\` in
          your local git repository before committing."
          >> $GITHUB_STEP_SUMMARY
      - uses: pre-commit/action@v3.0.0
>>>>>>> aaa08896

  check-linting:
    runs-on: ubuntu-latest
    name: Check linting (pylint, flake8)
    continue-on-error: true # run other jobs, resolve issues later
    steps:
      - uses: actions/checkout@v4
      - uses: ./.github/actions/poetry-install

      - name: Run pylint
        if: always() # even if previous steps returned a non-zero exit code
        run: poetry run pylint "**/*.py" --output-format=colorized,parseable:./pylint-report.txt

      - name: Run flake8
        if: always()
        run: poetry run flake8 . --output-file ./flake8-report.txt

      - name: Save reports
        uses: actions/upload-artifact@v3
        if: always()
        with:
          name: check-linting
          path: |
            ./flake8-report.txt
            ./pylint-report.txt
          retention-days: 1

  check-typing:
    runs-on: ubuntu-latest
    name: Check typing (mypy)
    continue-on-error: true # run other jobs, resolve issues later
    steps:
      - uses: actions/checkout@v4
      - uses: ./.github/actions/poetry-install
      - name: Run mypy
        run: poetry run mypy --explicit-package-bases .
        shell: bash

  check-security:
    runs-on: ubuntu-latest
    name: Check security (bandit, safety, trivy)
    continue-on-error: true # run other jobs, resolve issues later
    permissions: write-all
    steps:
      - uses: actions/checkout@v4
      - uses: ./.github/actions/poetry-install

      - id: bandit
        name: Run bandit
        if: always() # even if previous steps returned a non-zero exit code
        run: poetry run bandit -c bandit.yml -r . -f json -o ./bandit-report.json
        shell: bash

      - id: safety
        name: Run safety
        if: always()
        run: poetry run safety check --full-report
        shell: bash

      - name: Run Trivy vulnerability scanner
        if: always()
        uses: aquasecurity/trivy-action@master
        with:
          scan-type: fs
          ignore-unfixed: true
          format: sarif
          output: trivy-results-fs.sarif
          #severity: 'CRITICAL'

      - name: Save reports as artifacts
        if: always()
        uses: actions/upload-artifact@v3
        with:
          name: check-security
          path: |
            ./bandit-report.json
            ./trivy-results-fs.sarif
          retention-days: 1

      - name: Upload Trivy scan results to GitHub Security tab
        if: always()
        uses: github/codeql-action/upload-sarif@v2
        with:
          sarif_file: trivy-results-fs.sarif
          category: git repository

      # Display link to Trivy results in the github security tab.
      # This linke doesn't work for pull requests, it should be e.g. 'pr:13' not '13/merge'
      - if: github.event_name != 'pull_request'
        run: >
          echo "Trivy scan results:
          https://github.com/${{ github.repository }}/security/code-scanning?query=is:open+branch:${{ github.ref_name }}"
          >> $GITHUB_STEP_SUMMARY

  run-unit-tests:
    runs-on: ubuntu-latest
    name: Run unit tests (pytest)
    steps:
      - uses: actions/checkout@v4
      - uses: ./.github/actions/poetry-install

      - name: Run unit tests
        run: |
          set -x && poetry run pytest ${TESTS} \
            -m unit \
            --durations=0 \
            --error-for-skips \
            --cov=./rs_server --cov=./services \
            --cov-report=term \
            --cov-report=xml:./cov-report.xml \
            --junit-xml=./junit-xml-report.xml \
        shell: bash

      - name: Display code coverage summary in this console
        uses: irongut/CodeCoverageSummary@v1.3.0
        with: # see https://github.com/marketplace/actions/code-coverage-summary#inputs
          filename: ./cov-report.xml

      - name: Save reports
        uses: actions/upload-artifact@v3
        with:
          name: run-unit-tests
          path: |
            .coverage
            ./cov-report.xml
            ./junit-xml-report.xml
          retention-days: 1

  # TODO: what the integration tests should be, what is the difference from the unit tests ?
  # Should they be scheduled or run only when merging to the develop or main branch ?
  # Note that in the code below, the integration tests will not be counted for the code coverage in sonarqube.
  run-integration-tests:
    runs-on: ubuntu-latest
    name: Run integration tests (pytest)
    steps:
      - uses: actions/checkout@v4
      - uses: ./.github/actions/poetry-install

      - name: Run integration tests
        run: |
          set -x && poetry run pytest ${TESTS} \
            -m integration \
            --durations=0 \
            --error-for-skips \
            --cov=./rs_server --cov=./services \
            --cov-report=term \
            --cov-report=xml:./coverage-integration.xml \
        shell: bash

      - name: Display code coverage summary in this console
        uses: irongut/CodeCoverageSummary@v1.3.0
        with:
          filename: ./coverage-integration.xml

  generate-quality-report:
    runs-on: ubuntu-latest
    name: Quality report (sonarqube)
    needs: [check-linting, check-security, run-unit-tests] # see actions/download-artifact below
    permissions: write-all # write pull request comments
    # Mark the job as OK even if the sonarqube quality gate doesn't pass.
    # We will resolve these issues later.
    continue-on-error: true
    steps:
      - uses: actions/checkout@v4
      - name: Download linting reports
        uses: actions/download-artifact@v3
        with:
          name:
            check-linting
      - name: Download vulnerability reports
        uses: actions/download-artifact@v3
        with:
          name:
            check-security
      - name: Download unit test reports
        uses: actions/download-artifact@v3
        with:
          name:
            run-unit-tests

      - name: Run sonarqube
        uses: sonarsource/sonarqube-scan-action@master
        env:
          SONAR_TOKEN: ${{ secrets.SONAR_TOKEN }}
          SONAR_HOST_URL: ${{ secrets.SONAR_HOST_URL }}
        with:
          # See doc:
          # https://docs.sonarsource.com/sonarqube/9.9/analyzing-source-code/languages/python/
          # https://docs.sonarsource.com/sonarqube/9.9/analyzing-source-code/importing-external-issues/importing-third-party-issues/
          # https://docs.sonarsource.com/sonarqube/9.9/analyzing-source-code/test-coverage/test-execution-parameters/
          # https://docs.sonarsource.com/sonarqube/9.9/analyzing-source-code/test-coverage/test-coverage-parameters/
          args: >
            -Dsonar.projectKey=${{ env.SONAR_PROJECT_KEY }}
            -Dsonar.branch.name=${{ github.ref_name }}
            -Dsonar.projectBaseDir=.
            -Dsonar.sources=./rs_server,./services
            -Dsonar.tests=${{ env.TESTS }}
            -Dsonar.exclusions=
            -Dsonar.sourceEncoding=UTF-8
            -Dsonar.language=py
            -Dsonar.python.version=${{ env.PYTHON_VERSION }}
            -Dsonar.python.pylint.reportPaths="./pylint-report.txt"
            -Dsonar.python.flake8.reportPaths="./flake8-report.txt"
            -Dsonar.python.bandit.reportPaths="./bandit-report.json"
            -Dsonar.python.coverage.reportPaths="./cov-report.xml"
            -Dsonar.python.xunit.reportPath="./junit-xml-report.xml"

      - name: Wait for quality gate result
        run: sleep 5

      - name: Report quality gate result in the pull request comment
        uses: phwt/sonarqube-quality-gate-action@v1
        id: quality-gate-result
        with:
          sonar-project-key: ${{ env.SONAR_PROJECT_KEY }}
          sonar-host-url: ${{ secrets.SONAR_HOST_URL }}
          sonar-token: ${{ secrets.SONAR_TOKEN }}
          github-token: ${{ secrets.GITHUB_TOKEN }}
          branch: ${{ github.ref_name }}

      - name: Output result
        run: |
          echo "${{ steps.quality-gate-result.outputs.project-status }}"
          echo "${{ steps.quality-gate-result.outputs.quality-gate-result }}"

      - id: check-gate
        name: Check quality gate status
        uses: sonarsource/sonarqube-quality-gate-action@master
        timeout-minutes: 5
        env:
          SONAR_TOKEN: ${{ secrets.SONAR_TOKEN }}

      # http instead of https or the url appears as *** in github, I don't know why,
      # it may be configurable. But http works as well.
      - if: always()
        run: >
          echo "SonarQube report:
          http://sonarqube.ops-csc.com/dashboard?branch=${{ github.ref_name }}&id=${{ env.SONAR_PROJECT_KEY }}"
          >> $GITHUB_STEP_SUMMARY<|MERGE_RESOLUTION|>--- conflicted
+++ resolved
@@ -15,23 +15,6 @@
 
   check-format:
     runs-on: ubuntu-latest
-<<<<<<< HEAD
-    name: Check format (black)
-    steps:
-      - uses: actions/checkout@v4
-      - name: Run black
-        uses: psf/black@stable
-        with:
-          options: --check --verbose
-
-      # TODO: use isort with --format=black
-      # For now disable isort. It should be run anyway with ruff in the pre-commit job.
-      # - name: Run isort
-      #   uses: isort/isort-action@v1
-      #   with:
-      #     sort-paths: . # ${{ env.SOURCES }} ${{ env.TESTS }}
-      #     configuration: --check-only --diff --format=black
-=======
     name: Check format (pre-commit, black, isort)
     steps:
       - uses: actions/checkout@v4
@@ -42,7 +25,6 @@
           your local git repository before committing."
           >> $GITHUB_STEP_SUMMARY
       - uses: pre-commit/action@v3.0.0
->>>>>>> aaa08896
 
   check-linting:
     runs-on: ubuntu-latest
