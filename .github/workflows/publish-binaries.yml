# Copyright 2024 CS Group
#
# Licensed under the Apache License, Version 2.0 (the "License");
# you may not use this file except in compliance with the License.
# You may obtain a copy of the License at
#
#     http://www.apache.org/licenses/LICENSE-2.0
#
# Unless required by applicable law or agreed to in writing, software
# distributed under the License is distributed on an "AS IS" BASIS,
# WITHOUT WARRANTIES OR CONDITIONS OF ANY KIND, either express or implied.
# See the License for the specific language governing permissions and
# limitations under the License.

name: Publish wheels and Docker images

# Run workflow only for ...
on:
  pull_request: # pull requests
    types: [opened, synchronize, reopened]
  push:
    branches:
      - develop # pushes on the 'develop' branch
    tags:
      - '**' # new git tags (including hierarchical tags like v1.0/beta)
  workflow_dispatch: # manual trigger
    inputs:
      docker_tag:
        description: Tag the docker images as e.g. 'latest' or 'feat-rspy123'
        required: false

env:
  PYTHON_VERSION: 3.11.7
  DOCKER_REGISTRY: ghcr.io

jobs:

  # Calculate variables for this workflow
  set-env:
    if: github.actor != 'dependabot[bot]' # ignore pull requests by github bot
    runs-on: ubuntu-latest
    name: "Set environment"
    outputs:
      docker_tag: ${{ steps.set-env.outputs.docker_tag }}
      branch_name: ${{ steps.set-env.outputs.branch_name }}
      debug_mode: ${{ steps.set-env.outputs.debug_mode }}
    steps:
      - id: set-env
        name: "Set environment"
        run: |
          set -x

          # Get the current branch name (or source branch for a pull request)
          if [[ ${{ github.event_name }} == pull_request ]]; then
            branch_name=${{ github.event.pull_request.head.ref }}
          else
            branch_name=${{ github.ref_name }}
          fi

          # Determine the docker tag to set to new docker images.
          # For a pull request, use the branch name
          if [[ ${{ github.event_name }} == pull_request ]]; then
            docker_tag="$branch_name"

          # For a push on develop or a tag, use the docker tag :latest
          elif [[ ${{ github.event_name }} == push ]]; then
            docker_tag=latest

          # For a manual trigger, use the user-defined tag
          elif [[ ${{ github.event_name }} == workflow_dispatch ]]; then
            docker_tag=${{ github.event.inputs.docker_tag }}

          else
            >&2 echo "Unknown trigger"
            exit 1
          fi

          # Replace special characters by -
          docker_tag=$(sed "s/[^a-zA-Z0-9]/-/g" <<< "$docker_tag")

          # Always use the debug mode except for new tags
          debug_mode=true
          if [[ ${{ github.ref_type }} == tag ]]; then
            debug_mode=false
          fi

          # Save values
          echo "branch_name=$branch_name" >> $GITHUB_OUTPUT
          echo "docker_tag=$docker_tag" >> $GITHUB_OUTPUT
          echo "debug_mode=$debug_mode" >> $GITHUB_OUTPUT
        shell: bash

  ##################
  # Publish wheels #
  ##################

  complete-whl:
    if: github.actor != 'dependabot[bot]'
    runs-on: ubuntu-latest
    name: "complete wheel"
    permissions:
      id-token: write  # IMPORTANT: this permission is mandatory for trusted publishing
    outputs:
      version_name: ${{ steps.publish-wheel.outputs.version_name }}
      package_name: ${{ steps.publish-wheel.outputs.package_name }}
    continue-on-error: true # TODO see how to publish a "complete wheel", this currently doesn't work
    steps:
      - uses: actions/checkout@v4
        with:
          fetch-depth: 0 # so that Dunamai produce the correct version
      - id: publish-wheel
        uses: ./.github/actions/publish-wheel
        with:
          package_directory: .

  services-common-whl:
    if: github.actor != 'dependabot[bot]'
    runs-on: ubuntu-latest
    name: "'services/common' wheel"
    permissions:
      id-token: write  # IMPORTANT: this permission is mandatory for trusted publishing
    outputs:
      version_name: ${{ steps.publish-wheel.outputs.version_name }}
      package_name: ${{ steps.publish-wheel.outputs.package_name }}
    continue-on-error: false
    steps:
      - uses: actions/checkout@v4
        with:
          fetch-depth: 0 # so that Dunamai produce the correct version
      - id: publish-wheel
        uses: ./.github/actions/publish-wheel
        with:
          package_directory: services/common

  services-adgs-whl:
    if: github.actor != 'dependabot[bot]'
    runs-on: ubuntu-latest
    name: "'services/adgs' wheel"
    permissions:
      id-token: write  # IMPORTANT: this permission is mandatory for trusted publishing
    outputs:
      version_name: ${{ steps.publish-wheel.outputs.version_name }}
      package_name: ${{ steps.publish-wheel.outputs.package_name }}
    continue-on-error: false
    steps:
      - uses: actions/checkout@v4
        with:
          fetch-depth: 0 # so that Dunamai produce the correct version

      # Hack the pyproject.toml. TODO: find a cleaner to do this.
      # Replace '<dep> = {path = "./relative/path", develop = true}' by '<dep> = "*"'.
      - run: |
          set -x
          for dep in rs-server-common; do
            sed -i "s|^.*${dep}.*path.*$|${dep} = \"\*\"|g"  services/adgs/pyproject.toml
          done
        shell: bash

      - id: publish-wheel
        uses: ./.github/actions/publish-wheel
        with:
          package_directory: services/adgs

  services-cadip-whl:
    if: github.actor != 'dependabot[bot]'
    runs-on: ubuntu-latest
    name: "'services/cadip' wheel"
    permissions:
      id-token: write  # IMPORTANT: this permission is mandatory for trusted publishing
    outputs:
      version_name: ${{ steps.publish-wheel.outputs.version_name }}
      package_name: ${{ steps.publish-wheel.outputs.package_name }}
    continue-on-error: false
    steps:
      - uses: actions/checkout@v4
        with:
          fetch-depth: 0 # so that Dunamai produce the correct version

      # Hack the pyproject.toml. TODO: find a cleaner to do this.
      # Replace '<dep> = {path = "./relative/path", develop = true}' by '<dep> = "*"'.
      - run: |
          set -x
          for dep in rs-server-common; do
            sed -i "s|^.*${dep}.*path.*$|${dep} = \"\*\"|g"  services/cadip/pyproject.toml
          done
        shell: bash

      - id: publish-wheel
        uses: ./.github/actions/publish-wheel
        with:
          package_directory: services/cadip

  services-staging-whl:
    if: github.actor != 'dependabot[bot]'
    runs-on: ubuntu-latest
    name: "'services/staging' wheel"
    permissions:
      id-token: write  # IMPORTANT: this permission is mandatory for trusted publishing
    outputs:
      version_name: ${{ steps.publish-wheel.outputs.version_name }}
      package_name: ${{ steps.publish-wheel.outputs.package_name }}
    continue-on-error: false
    steps:
      - uses: actions/checkout@v4
        with:
          fetch-depth: 0 # so that Dunamai produce the correct version

      # TEMP: because of the pydantic conflict:
      # For line: { include = "rs_server_common", from = "../common" },
      # Copy the rs_server_common directory and remove the from=../common part.
      - run: |
          set -x
          cd services/staging
          cp -r ../common/rs_server_common/ .
          sed -i "s|^\(\s*\).*include.*rs_server_common.*$|\1{include=\"rs_server_common\"},|g" pyproject.toml
        shell: bash

      # NOTE: when the pydantic conflict is resolved, remove the above step and uncomment the below step.
      # Hack the pyproject.toml. TODO: find a cleaner to do this.
      # Replace '<dep> = {path = "./relative/path", develop = true}' by '<dep> = "*"'.
      # - run: |
      #     set -x
      #     for dep in rs-server-common; do
      #       sed -i "s|^.*${dep}.*path.*$|${dep} = \"\*\"|g"  services/staging/pyproject.toml
      #     done
      #   shell: bash

      - id: publish-wheel
        uses: ./.github/actions/publish-wheel
        with:
          package_directory: services/staging

  services-catalog-whl:
    if: github.actor != 'dependabot[bot]'
    runs-on: ubuntu-latest
    name: "'services/catalog' wheel"
    permissions:
      id-token: write  # IMPORTANT: this permission is mandatory for trusted publishing
    outputs:
      version_name: ${{ steps.publish-wheel.outputs.version_name }}
      package_name: ${{ steps.publish-wheel.outputs.package_name }}
    continue-on-error: false
    steps:
      - uses: actions/checkout@v4
        with:
          fetch-depth: 0 # so that Dunamai produce the correct version

      # Hack the pyproject.toml. TODO: find a cleaner to do this.
      # Replace '<dep> = {path = "./relative/path", develop = true}' by '<dep> = "*"'.
      - run: |
          set -x
          for dep in rs-server-common; do
            sed -i "s|^.*${dep}.*path.*$|${dep} = \"\*\"|g"  services/catalog/pyproject.toml
          done
        shell: bash

      - id: publish-wheel
        uses: ./.github/actions/publish-wheel
        with:
          package_directory: services/catalog

  services-frontend-whl:
    if: github.actor != 'dependabot[bot]'
    runs-on: ubuntu-latest
    name: "'services/frontend' wheel"
    permissions:
      id-token: write  # IMPORTANT: this permission is mandatory for trusted publishing
    outputs:
      version_name: ${{ steps.publish-wheel.outputs.version_name }}
      package_name: ${{ steps.publish-wheel.outputs.package_name }}
    continue-on-error: false
    steps:
      - uses: actions/checkout@v4
        with:
          fetch-depth: 0 # so that Dunamai produce the correct version
      - uses: ./.github/actions/install-python

      # To pull ghcr.io/rs-python/apikey-manager
      # TODO: to be changed when the apikey manager will have its own container registry.
      - name: Log into Docker registry
        uses: docker/login-action@v3
        with:
          registry: ${{ env.DOCKER_REGISTRY }}
          username: ${{ github.actor }}
          password: ${{ secrets.GITHUB_TOKEN }}

      - name: Generate the aggregated openapi.json/swagger
        run: |
          set -x
          pip install poetry # we need poetry for the sub-projects, but no need to install the root project
          ./services/frontend/resources/build_aggregated_openapi.sh --run-services --set-version
        shell: bash

      - id: publish-wheel
        uses: ./.github/actions/publish-wheel
        with:
          package_directory: services/frontend

  #########################
  # Publish Docker images #
  #########################

  services-adgs-img:
    if: github.actor != 'dependabot[bot]'
    runs-on: ubuntu-latest
    name: "'services/adgs' Docker image"
    needs: [set-env, services-common-whl, services-adgs-whl]
    permissions: write-all
    outputs:
      docker_image: ${{ steps.publish-docker.outputs.docker_image}}
    steps:
      - uses: actions/checkout@v4

      # Download .whl files into a local dir
      - name: Download .whl dependencies
        uses: actions/download-artifact@v4
        with:
          name: ${{ needs.services-common-whl.outputs.package_name }}
          path: ./build_context_path
      - name: Download .whl dependencies
        uses: actions/download-artifact@v4
        with:
          name: ${{ needs.services-adgs-whl.outputs.package_name }}
          path: ./build_context_path

      - name: Copy debug mode dependencies
        if: ${{ needs.set-env.outputs.debug_mode }} == true
        run: cp -t ./build_context_path ./.github/scripts/git_debug_image.sh
        shell: bash

      - id: publish-docker
        uses: ./.github/actions/publish-docker
        with:
          dockerfile: ./services/adgs/.github/Dockerfile
          build_context_path: ./build_context_path
          image_suffix: -adgs
          version_name: ${{ needs.services-adgs-whl.outputs.version_name }}
          github_token: ${{ secrets.GITHUB_TOKEN }}
          docker_tag: ${{ needs.set-env.outputs.docker_tag }}
          branch_name: ${{ needs.set-env.outputs.branch_name }} 
          debug_mode: ${{ needs.set-env.outputs.debug_mode }}

  services-cadip-img:
    if: github.actor != 'dependabot[bot]'
    runs-on: ubuntu-latest
    name: "'services/cadip' Docker image"
    needs: [set-env, services-common-whl, services-cadip-whl]
    permissions: write-all
    outputs:
      docker_image: ${{ steps.publish-docker.outputs.docker_image}}
    steps:
      - uses: actions/checkout@v4

      # Download .whl files into a local dir
      - name: Download .whl dependencies
        uses: actions/download-artifact@v4
        with:
          name: ${{ needs.services-common-whl.outputs.package_name }}
          path: ./build_context_path
      - name: Download .whl dependencies
        uses: actions/download-artifact@v4
        with:
          name: ${{ needs.services-cadip-whl.outputs.package_name }}
          path: ./build_context_path

      - name: Copy debug mode dependencies
        if: ${{ needs.set-env.outputs.debug_mode }} == true
        run: cp -t ./build_context_path ./.github/scripts/git_debug_image.sh
        shell: bash

      - id: publish-docker
        uses: ./.github/actions/publish-docker
        with:
          dockerfile: ./services/cadip/.github/Dockerfile
          build_context_path: ./build_context_path
          image_suffix: -cadip
          version_name: ${{ needs.services-cadip-whl.outputs.version_name }}
          github_token: ${{ secrets.GITHUB_TOKEN }}
          docker_tag: ${{ needs.set-env.outputs.docker_tag }}
          branch_name: ${{ needs.set-env.outputs.branch_name }} 
          debug_mode: ${{ needs.set-env.outputs.debug_mode }}

  services-catalog-img:
    if: github.actor != 'dependabot[bot]'
    runs-on: ubuntu-latest
    name: "'services/catalog' Docker image"
    needs: [set-env, services-common-whl, services-catalog-whl]
    permissions: write-all
    outputs:
      docker_image: ${{ steps.publish-docker.outputs.docker_image}}
    steps:
      - uses: actions/checkout@v4
      # Download .whl files into a local dir
      - name: Download .whl dependencies
        uses: actions/download-artifact@v4
        with:
          name: ${{ needs.services-common-whl.outputs.package_name }}
          path: ./build_context_path
      - name: Download .whl dependencies
        uses: actions/download-artifact@v4
        with:
          name: ${{ needs.services-catalog-whl.outputs.package_name }}
          path: ./build_context_path

      - name: Copy debug mode dependencies
        if: ${{ needs.set-env.outputs.debug_mode }} == true
        run: cp -t ./build_context_path ./.github/scripts/git_debug_image.sh
        shell: bash

      - id: publish-docker
        uses: ./.github/actions/publish-docker
        with:
          dockerfile: ./services/catalog/.github/Dockerfile
          build_context_path: ./build_context_path
          image_suffix: -catalog
          version_name: ${{ needs.services-catalog-whl.outputs.version_name }}
          github_token: ${{ secrets.GITHUB_TOKEN }}
          docker_tag: ${{ needs.set-env.outputs.docker_tag }}
          branch_name: ${{ needs.set-env.outputs.branch_name }} 
          debug_mode: ${{ needs.set-env.outputs.debug_mode }}

  services-frontend-img:
    if: github.actor != 'dependabot[bot]'
    runs-on: ubuntu-latest
    name: "'services/frontend' Docker image"
    needs: [set-env, services-frontend-whl]
    permissions: write-all
    outputs:
      docker_image: ${{ steps.publish-docker.outputs.docker_image}}
    steps:
      - uses: actions/checkout@v4

      # Download .whl files into a local dir
      - name: Download .whl dependencies
        uses: actions/download-artifact@v4
        with:
          name: ${{ needs.services-frontend-whl.outputs.package_name }}
          path: ./build_context_path

      # Copy the entrypoint script under the same dir
      - name: Copy entrypoint script
        run: cp ./services/frontend/.github/entrypoint_frontend.sh ./build_context_path
        shell: bash

      - name: Copy debug mode dependencies
        if: ${{ needs.set-env.outputs.debug_mode }} == true
        run: cp -t ./build_context_path ./.github/scripts/git_debug_image.sh
        shell: bash

      - id: publish-docker
        uses: ./.github/actions/publish-docker
        with:
          dockerfile: ./services/frontend/.github/Dockerfile
          build_context_path: ./build_context_path
          image_suffix: -frontend
          version_name: ${{ needs.services-frontend-whl.outputs.version_name }}
          github_token: ${{ secrets.GITHUB_TOKEN }}
          docker_tag: ${{ needs.set-env.outputs.docker_tag }}
          branch_name: ${{ needs.set-env.outputs.branch_name }} 
          debug_mode: ${{ needs.set-env.outputs.debug_mode }}

  services-staging-img:
    if: github.actor != 'dependabot[bot]'
    runs-on: ubuntu-latest
    name: "'services/staging' Docker image"
    # TODO: this has to be activated when the pydantic conflict is solved
    #needs: [set-env, services-common-whl, services-staging-whl]
    # TODO: this has to be deleted when the pydantic conflict is solved
    needs: [set-env, services-staging-whl]
    permissions: write-all
    outputs:
      docker_image: ${{ steps.publish-docker.outputs.docker_image}}
    steps:
      - uses: actions/checkout@v4

<<<<<<< HEAD
      # Download .whl files into ./whl/
      # TODO: the following 5 comments have to be activated when the pydantic conflict is solved
      #- name: Download .whl dependencies
      #  uses: actions/download-artifact@v4
      #  with:
      #    name: ${{ needs.services-common-whl.outputs.package_name }}
      #    path: ./whl
=======
      # Download .whl files into a local dir
>>>>>>> 28c63b5d
      - name: Download .whl dependencies
        uses: actions/download-artifact@v4
        with:
          name: ${{ needs.services-staging-whl.outputs.package_name }}
          path: ./build_context_path

      - name: Copy debug mode dependencies
        if: ${{ needs.set-env.outputs.debug_mode }} == true
        run: cp -t ./build_context_path ./.github/scripts/git_debug_image.sh
        shell: bash

      - id: publish-docker
        uses: ./.github/actions/publish-docker
        with:
          dockerfile: ./services/staging/.github/Dockerfile
          build_context_path: ./build_context_path
          image_suffix: -staging
          version_name: ${{ needs.services-staging-whl.outputs.version_name }}
          github_token: ${{ secrets.GITHUB_TOKEN }}
          docker_tag: ${{ needs.set-env.outputs.docker_tag }}
          branch_name: ${{ needs.set-env.outputs.branch_name }} 
          debug_mode: ${{ needs.set-env.outputs.debug_mode }}

  ###########
  # TESTING #
  ###########

  # Test rs-demo with the new Docker images
  test-demo:
    if: github.actor != 'dependabot[bot]'
    runs-on: ubuntu-latest
    name: "Test rs-demo"
    needs: [set-env, services-adgs-img, services-cadip-img, services-catalog-img, services-frontend-img]
    steps:
      - name: Log into Docker registry
        uses: docker/login-action@v3
        with:
          registry: ${{ env.DOCKER_REGISTRY }}
          username: ${{ github.actor }}
          password: ${{ secrets.GITHUB_TOKEN }}

      - id: test-demos
        name: "Test rs-demo"
        run: |
          set -x

          # Clone the rs-demo repository.
          # Use the ssh public key from: https://github.com/RS-PYTHON/rs-demo/settings/keys
          # and the private key from: https://github.com/RS-PYTHON/rs-server/settings/secrets/actions
          eval "$(ssh-agent -s)"
          ssh-add - <<< "${{ secrets.RS_DEMO_PRIVATE_SSH_KEY }}"
          git clone git@github.com:RS-PYTHON/rs-demo.git

          # Try to checkout in rs-demo the same branch name than in rs-server.
          # If the branch doesn't exist, it's ok, we stay on the default branch.
          cd rs-demo
          git checkout ${{ needs.set-env.outputs.branch_name }} || true
          git status

          # Run the rs-demo local mode using the newly created docker images
          cd local-mode
          docker_tag="${{ needs.set-env.outputs.docker_tag }}"
          docker_tag="${docker_tag:-latest}" # latest by default
          ./test-docker-tag.sh "$docker_tag"
          docker compose -f docker-compose-test-tag.yml up -d
          ./run-notebooks.sh "$docker_tag"

        shell: bash<|MERGE_RESOLUTION|>--- conflicted
+++ resolved
@@ -473,17 +473,13 @@
     steps:
       - uses: actions/checkout@v4
 
-<<<<<<< HEAD
-      # Download .whl files into ./whl/
+      # Download .whl files into a local dir
       # TODO: the following 5 comments have to be activated when the pydantic conflict is solved
       #- name: Download .whl dependencies
       #  uses: actions/download-artifact@v4
       #  with:
       #    name: ${{ needs.services-common-whl.outputs.package_name }}
       #    path: ./whl
-=======
-      # Download .whl files into a local dir
->>>>>>> 28c63b5d
       - name: Download .whl dependencies
         uses: actions/download-artifact@v4
         with:
