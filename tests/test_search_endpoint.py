--- conflicted
+++ resolved
@@ -277,7 +277,6 @@
             ("/auxip/collections", ["rs_adgs_landing_page"], "rs_server_adgs.api.adgs_search.Request.state"),
         ],
     )
-<<<<<<< HEAD
     def test_cluster_landing_page_without_roles(self, client, mocker, endpoint, roles, request_path):
         """Test verifies the behavior when no propper roles are available:
         - It ensures that the response returns empty lists for 'links' and
@@ -361,7 +360,7 @@
     @pytest.mark.parametrize(
         "endpoint",
         [
-            "/cadip/search?collection=cadip_session_by_id_list",
+            "/cadip/search?collections=cadip_session_by_id_list",
             "/cadip/search/items?collection=cadip_session_by_id_list",
             "/cadip/collections/cadip_session_by_id_list",
             "/cadip/collections/cadip_session_by_id_list/items",
@@ -400,7 +399,7 @@
     @pytest.mark.unit
     @pytest.mark.parametrize(
         "endpoint",
-        ["/cadip/search?collection=cadip_session_by_id_list", "/cadip/collections/cadip_session_by_id_list"],
+        ["/cadip/search?collections=cadip_session_by_id_list", "/cadip/collections/cadip_session_by_id_list"],
     )
     def test_cadip_collection_creation_failure(self, client, mocker, endpoint):
         """Test used to generate a KeyError while Collection is created, should return HTTP 422."""
@@ -724,53 +723,4 @@
         response = client.get(endpoint)
         assert response.status_code == status.HTTP_200_OK
         assert href not in response.json()["links"]
-        assert response.json()["links"][0] == self_href
-=======
-    # The result should be 2 empty lists.
-    empty_response = client.get(endpoint).json()
-    assert {"type": "Object", "links": [], "collections": []} == empty_response
-
-
-@pytest.mark.unit
-@pytest.mark.parametrize(
-    "endpoint",
-    [
-        "/cadip/search?collections=cadip_session_by_id_list",
-        "/cadip/search/items?collection=cadip_session_by_id_list",
-        "/cadip/collections/cadip_session_by_id_list",
-        "/cadip/collections/cadip_session_by_id_list/items",
-        "/cadip/collections/cadip_session_by_id_list/items/sessionId",
-    ],
-)
-def test_validation_errors(client, mocker, endpoint):
-    """Test used to mock a validation error on pydantic model, should return HTTP 422."""
-    mocker.patch(
-        "rs_server_cadip.api.cadip_search.process_session_search",
-        side_effect=ValidationError.from_exception_data("Invalid data", line_errors=[]),
-    )
-    assert client.get(endpoint).status_code == status.HTTP_422_UNPROCESSABLE_ENTITY
-
-
-@pytest.mark.unit
-@pytest.mark.parametrize(
-    "endpoint",
-    ["/cadip/search?collections=cadip_session_by_id_list", "/cadip/collections/cadip_session_by_id_list"],
-)
-def test_collection_creation_failure(client, mocker, endpoint):
-    """Test used to generate a KeyError while Collection is created, should return HTTP 422."""
-    mocker.patch("rs_server_cadip.api.cadip_search.process_session_search", side_effect=KeyError)
-    assert client.get(endpoint).status_code == status.HTTP_422_UNPROCESSABLE_ENTITY
-
-
-@pytest.mark.parametrize(
-    "endpoint",
-    ["/cadip/queryables", "/cadip/collections/cadip_session_by_id_list/queryables"],
-)
-@pytest.mark.unit
-def test_queryables(client, endpoint):
-    """Endpoint to test all queryables."""
-    resp = client.get(endpoint).json()
-    assert resp["title"] == "Queryables for CADIP Search API"
-    assert "Satellite" in resp["properties"].keys()
-    assert "PublicationDate" in resp["properties"].keys()
->>>>>>> 310a6b68
+        assert response.json()["links"][0] == self_href