# Copyright 2024 CS Group
#
# Licensed under the Apache License, Version 2.0 (the "License");
# you may not use this file except in compliance with the License.
# You may obtain a copy of the License at
#
#     http://www.apache.org/licenses/LICENSE-2.0
#
# Unless required by applicable law or agreed to in writing, software
# distributed under the License is distributed on an "AS IS" BASIS,
# WITHOUT WARRANTIES OR CONDITIONS OF ANY KIND, either express or implied.
# See the License for the specific language governing permissions and
# limitations under the License.

"""Unit tests for the authentication."""

import json

import pytest
import responses
from authlib.integrations.starlette_client.apps import StarletteOAuth2App
from fastapi.routing import APIRoute
from pytest_httpx import HTTPXMock
from rs_server_common.authentication.apikey import APIKEY_HEADER, ttl_cache
from rs_server_common.authentication.authentication import authenticate
from rs_server_common.utils.logging import Logging
from rs_server_common.utils.pytest_utils import mock_oauth2
from rs_server_common.utils.utils2 import AuthInfo
from starlette import status
from starlette.datastructures import State

# Dummy url for the uac manager check endpoint
RSPY_UAC_CHECK_URL = "http://www.rspy-uac-manager.com"

# Dummy api key values
VALID_APIKEY = "VALID_API_KEY"
WRONG_APIKEY = "WRONG_APIKEY"

# Parametrize the fastapi_app fixture from conftest to enable authentication
CLUSTER_MODE = {"RSPY_LOCAL_MODE": False}

logger = Logging.default(__name__)


async def test_cached_apikey_security(monkeypatch, httpx_mock: HTTPXMock):
    """
    Test that we are caching the call results to the apikey_security function, that calls the
    apikey manager service and keycloak to check the apikey validity and information.
    """

    # Mock the uac manager url
    monkeypatch.setenv("RSPY_UAC_CHECK_URL", RSPY_UAC_CHECK_URL)

    # The function is updating request.state. We don't have a request object here,
    # so just create a dummy one of type State = an object that can be used to store arbitrary state.
    dummy_request = State()
    dummy_request.state = State()

    # Initial response expected from the function
    initial_response = {
        "iam_roles": ["initial", "roles"],
        "config": {"initial": "config"},
        "user_login": "initial_login",
    }

    # Clear the cached response and mock the uac manager response
    ttl_cache.clear()
    httpx_mock.add_response(
        url=RSPY_UAC_CHECK_URL,
        match_headers={APIKEY_HEADER: VALID_APIKEY},
        status_code=status.HTTP_200_OK,
        json=initial_response,
    )

    # Check the apikey_security result
    await authenticate(dummy_request, VALID_APIKEY)
    assert dummy_request.state.auth_roles == initial_response["iam_roles"]
    assert dummy_request.state.auth_config == initial_response["config"]
    assert dummy_request.state.user_login == initial_response["user_login"]

    # If the UAC manager response changes, we won't see it because the previous result was cached
    modified_response = {
        "iam_roles": ["modified", "roles"],
        "config": {"modified": "config"},
        "user_login": "modified_login",
    }
    httpx_mock.add_response(
        url=RSPY_UAC_CHECK_URL,
        match_headers={APIKEY_HEADER: VALID_APIKEY},
        status_code=status.HTTP_200_OK,
        json=modified_response,
    )

    # Still the initial response !
    for _ in range(100):
        await authenticate(dummy_request, VALID_APIKEY)
        assert dummy_request.state.auth_roles == initial_response["iam_roles"]
        assert dummy_request.state.auth_config == initial_response["config"]
        assert dummy_request.state.user_login == initial_response["user_login"]

    # We have to clear the cache to obtain the modified response
    ttl_cache.clear()
    await authenticate(dummy_request, VALID_APIKEY)
    assert dummy_request.state.auth_roles == modified_response["iam_roles"]
    assert dummy_request.state.auth_config == modified_response["config"]
    assert dummy_request.state.user_login == modified_response["user_login"]


@responses.activate
@pytest.mark.parametrize("fastapi_app", [CLUSTER_MODE], indirect=["fastapi_app"], ids=["cluster_mode"])
async def test_oauth2_security(fastapi_app, mocker, client):  # pylint: disable=unused-argument
    """Test all the OAuth2 authentication endpoints."""

    user_id = "user_id"
    username = "username"
    roles = ["role2", "role1", "role3"]

    # If we call the 'login from browser' endpoint, we should be redirected to the swagger homepage
    response = await mock_oauth2(
        mocker,
        client,
        "/auth/login",
        user_id,
        username,
        roles,
        enabled=False,
        assert_success=False,
    )
    assert response.status_code == status.HTTP_401_UNAUTHORIZED
    response = await mock_oauth2(mocker, client, "/auth/login", user_id, username, roles)
    assert response.request.url.path == "/docs"

    # If we call the 'login from console' endpoint, we should get a string response
    response = await mock_oauth2(
        mocker,
        client,
        "/auth/login_from_console",
        user_id,
        username,
        roles,
        enabled=False,
        assert_success=False,
    )
    assert response.status_code == status.HTTP_401_UNAUTHORIZED
    response = await mock_oauth2(mocker, client, "/auth/login_from_console", user_id, username, roles)
    assert response.content == client.get("/auth/console_logged_message").content

    # To test the logout endpoint, we must mock other oauth2 and keycloack functions and endpoints
    oauth2_end_session_endpoint = "http://oauth2_end_session_endpoint"
    mocker.patch.object(
        StarletteOAuth2App,
        "load_server_metadata",
        return_value={"end_session_endpoint": oauth2_end_session_endpoint},
    )
    response = await mock_oauth2(mocker, client, "/auth/logout", user_id, username, roles)
    assert response.request.url == oauth2_end_session_endpoint

    # Test endpoints that require the oauth2 authentication
    response = await mock_oauth2(
        mocker,
        client,
        "/auth/me",
        user_id,
        username,
        roles,
        enabled=False,
        assert_success=False,
    )
    assert response.status_code == status.HTTP_401_UNAUTHORIZED
    response = await mock_oauth2(mocker, client, "/auth/me", user_id, username, roles)
    assert response.json() == {"user_login": username, "iam_roles": sorted(roles)}


@pytest.mark.parametrize("test_apikey", [True, False], ids=["test_apikey", "no_apikey"])
@pytest.mark.parametrize("test_oauth2", [True, False], ids=["test_oauth2", "no_oauth2"])
@pytest.mark.parametrize("fastapi_app", [CLUSTER_MODE], indirect=["fastapi_app"], ids=["cluster_mode"])
async def test_endpoints_security(  # pylint: disable=too-many-arguments, too-many-locals
    fastapi_app,
    client,
    mocker,
    monkeypatch,
    httpx_mock: HTTPXMock,
    test_apikey: bool,
    test_oauth2: bool,
):
    """
    Test that all the http endpoints are protected and return 401 or 403 if not authenticated.
    """

    # Dummy endpoint arguments
    endpoint_params = {
        "collection": "cadip_valid_auth",
        "datetime": None,
        "name": None,
    }

    # The user, authenticated with oauth2, can also use an apikey created by another user.
    # In this case, the apikey authentication has higher priority and should be used.
    roles = ["rs_adgs_read", "rs_adgs_download", "rs_cadip_cadip_read", "rs_cadip_cadip_download"]
    apikey_username = "APIKEY_USERNAME"
    apikey_roles = ["apikey_role1", "apikey_role2", *roles]
    apikey_config = {"apikey": "config"}
    oauth2_user_id = "OAUTH2_USER_ID"
    oauth2_username = "OAUTH2_USERNAME"
    oauth2_roles = ["oauth2_role1", "oauth2_role2", *roles]
    oauth2_config: dict = {}  # not apikey configuration with oauth2 !

    # Clear oauth2 cookies
    client.cookies.clear()

    if test_apikey:
        # Mock the uac manager url
        monkeypatch.setenv("RSPY_UAC_CHECK_URL", RSPY_UAC_CHECK_URL)

        # With a valid api key in headers, the uac manager will give access to the endpoint
        ttl_cache.clear()  # clear the cached response
        httpx_mock.add_response(
            url=RSPY_UAC_CHECK_URL,
            match_headers={APIKEY_HEADER: VALID_APIKEY},
            status_code=status.HTTP_200_OK,
            json={"user_login": apikey_username, "iam_roles": apikey_roles, "config": apikey_config},
        )

        # With a wrong api key, it returns 403
        httpx_mock.add_response(
            url=RSPY_UAC_CHECK_URL,
            match_headers={APIKEY_HEADER: WRONG_APIKEY},
            status_code=status.HTTP_403_FORBIDDEN,
        )

    # If we test the oauth2 authentication, we login the user.
    # His authentication information is saved in the client session cookies.
    if test_oauth2:
        await mock_oauth2(mocker, client, "/auth/login", oauth2_user_id, oauth2_username, oauth2_roles)

    # Spy on the AuthInfo creation
    spy_auth_info = mocker.spy(AuthInfo, "__init__")

    # For each api endpoint (except the technical and oauth2 endpoints)
    for route in fastapi_app.router.routes:
        if (not isinstance(route, APIRoute)) or (route.path in ("/", "/health")) or route.path.startswith("/auth/"):
            continue

        # For each method (get, post, ...)
        for method in route.methods:
            # For new cadip endpoint, mention a valid-defined collection, either as an argument or in endpoint.
            endpoint = route.path.replace(
                "/cadip/collections/{collection_id}",
                f"/cadip/collections/{endpoint_params['collection']}",
            ).format(session_id="session_id", station="cadip")

            logger.debug(f"Test the {endpoint!r} [{method}] authentication")

            # With a valid apikey or oauth2 authentication, we should have a status code != 401 or 403.
            # We have other errors on many endpoints because we didn't give the right arguments,
            # but it's OK it is not what we are testing here.
            if test_apikey or test_oauth2:
                response = client.request(
                    method,
                    endpoint,
                    params=endpoint_params,
                    headers={APIKEY_HEADER: VALID_APIKEY} if test_apikey else None,
                )
                logger.debug(response)
                assert response.status_code not in (
                    status.HTTP_401_UNAUTHORIZED,
                    status.HTTP_403_FORBIDDEN,
                    status.HTTP_422_UNPROCESSABLE_ENTITY,  # with 422, the authentication is not called and not tested
                )

                # With a wrong apikey, we should have a 403 error
                if test_apikey:
                    assert (
                        client.request(method, endpoint, headers={APIKEY_HEADER: WRONG_APIKEY}).status_code
                        == status.HTTP_403_FORBIDDEN
                    )

            # Check that without authentication, the endpoint is protected and we receive a 401
            else:
                assert (
                    client.request(method, endpoint, params=endpoint_params).status_code == status.HTTP_401_UNAUTHORIZED
                )

    # Test that the user information is set at least once,
    # and that the apikey information is set rather thatn oauth2 if bot are available.
    if test_apikey:
        spy_auth_info.assert_called_once()  # set only once because of the cache
        assert spy_auth_info.call_args_list[0].kwargs == {
            "user_login": apikey_username,
            "iam_roles": apikey_roles,
            "apikey_config": apikey_config,
        }
    elif test_oauth2:
        spy_auth_info.assert_called()
        assert spy_auth_info.call_args_list[0].kwargs == {
            "user_login": oauth2_username,
            "iam_roles": oauth2_roles,
            "apikey_config": oauth2_config,
        }


UNKNOWN_CADIP_STATION = "unknown-cadip-station"

ADGS_STATIONS = ["adgs"]
CADIP_STATIONS = ["ins", "mps", "mti", "nsg", "sgs", "cadip", UNKNOWN_CADIP_STATION]

DATE_PARAM = {"datetime": "2014-01-01T12:00:00Z/2023-02-02T23:59:59Z"}
NAME_PARAM = {"name": "TEST_FILE.raw"}


@pytest.mark.parametrize("test_apikey, test_oauth2", [[True, False], [False, True]], ids=["apikey", "oauth2"])
@pytest.mark.parametrize(
    "fastapi_app, endpoint, method, stations, query_params, expected_role",
    [
        [CLUSTER_MODE, "/adgs/aux/search", "GET", ADGS_STATIONS, DATE_PARAM, "rs_adgs_read"],
        [CLUSTER_MODE, "/adgs/aux", "GET", ADGS_STATIONS, NAME_PARAM, "rs_adgs_download"],
        [CLUSTER_MODE, "/adgs/aux/status", "GET", ADGS_STATIONS, NAME_PARAM, "rs_adgs_download"],
        [CLUSTER_MODE, "/cadip", "GET", CADIP_STATIONS, NAME_PARAM, "rs_cadip_landing_page"],
        [CLUSTER_MODE, "/cadip/collections", "GET", CADIP_STATIONS, NAME_PARAM, "rs_cadip_landing_page"],
        [CLUSTER_MODE, "/cadip/collections/{station}", "GET", CADIP_STATIONS, DATE_PARAM, "rs_cadip_{station}_read"],
        [
            CLUSTER_MODE,
            "/cadip/collections/{station}/items",
            "GET",
            CADIP_STATIONS,
            DATE_PARAM,
            "rs_cadip_{station}_read",
        ],
        [
            CLUSTER_MODE,
            "/cadip/collections/{station}/items/specific_sid",
            "GET",
            CADIP_STATIONS,
            DATE_PARAM,
            "rs_cadip_{station}_read",
        ],
        [CLUSTER_MODE, "/cadip/{station}/cadu", "GET", CADIP_STATIONS, NAME_PARAM, "rs_cadip_{station}_download"],
        [
            CLUSTER_MODE,
            "/cadip/{station}/cadu/status",
            "GET",
            CADIP_STATIONS,
            NAME_PARAM,
            "rs_cadip_{station}_download",
        ],
    ],
    indirect=["fastapi_app"],
    ids=[
        "/adgs/aux/search",
        "/adgs/aux",
        "/adgs/aux/status",
        "/cadip/{station}/cadu/search",
        "/cadip",
        "/cadip/collections",
        "/cadip/{station}/cadu",
        "/cadip/{station}/cadu/status",
        "/cadip/collections/{station}/items",
        "/cadip/collections/{station}/items/specific_sid",
    ],
)
async def test_endpoint_roles(  # pylint: disable=too-many-arguments,too-many-locals
    fastapi_app,  # pylint: disable=unused-argument
    client,
    mocker,
    monkeypatch,
    httpx_mock: HTTPXMock,
    test_apikey,
    test_oauth2,
    endpoint,
    method,
    stations,
    query_params,
    expected_role,
):
    """
    Test that the api key has the right roles for the http endpoints.
    """

    # Mock the uac manager url
    if test_apikey:
        monkeypatch.setenv("RSPY_UAC_CHECK_URL", RSPY_UAC_CHECK_URL)

    async def mock_response(user_info: dict):
        """Mock the apikey or oauth2 authentication."""

        # Clear oauth2 cookies
        client.cookies.clear()

        # Mock the UAC response. Clear the cached response everytime.
        if test_apikey:
            ttl_cache.clear()
            httpx_mock.add_response(
                url=RSPY_UAC_CHECK_URL,
                match_headers={APIKEY_HEADER: VALID_APIKEY},
                status_code=status.HTTP_200_OK,
                json=user_info,
            )

        # Login the user with oauth2.
        # His authentication information is saved in the client session cookies.
        elif test_oauth2:
            await mock_oauth2(
                mocker,
                client,
                "/auth/login",
                "oauth2_user_id",
                user_info["user_login"],
                user_info["iam_roles"],
            )

    def client_request(station_endpoint: str):
        """Request endpoint."""
        return client.request(
            method,
            station_endpoint,
            params=query_params,
            headers={APIKEY_HEADER: VALID_APIKEY} if test_apikey else None,
        )

    # for each cadip station or just "adgs"
    for station in stations:
        # Replace the station in the endpoint and expected role
        station_endpoint = endpoint.format(station=station)
        station_role = expected_role.format(station=station)

        logger.debug(f"Test the {station_endpoint!r} [{method}] authentication roles")

        # With no roles ...
        await mock_response({"iam_roles": [], "config": {}, "user_login": {}})
        response = client_request(station_endpoint)

<<<<<<< HEAD
        # Test the error message with an unknown cadip station
        if station == UNKNOWN_CADIP_STATION:
            assert response.status_code == status.HTTP_400_BAD_REQUEST
=======
        # Test the error message with an unknown cadip station, skip for landing_pages since no need for stations.
        if station == UNKNOWN_CADIP_STATION and "landing_page" not in station_role:
            assert response.status_code == HTTP_400_BAD_REQUEST
>>>>>>> ee851043
            assert f"Unknown CADIP station: {station!r}" in json.loads(response.content)["detail"]
            break  # no need to test the other endpoints

        # Else, with a valid station, we should receive an unauthorized response
        assert response.status_code == status.HTTP_401_UNAUTHORIZED

        # Idem with non-relevant roles
        await mock_response({"iam_roles": ["any", "non-relevant", "roles"], "config": {}, "user_login": {}})
        assert client_request(station_endpoint).status_code == status.HTTP_401_UNAUTHORIZED

        # With the right expected role, we should be authorized (no 401 or 403)
        await mock_response({"iam_roles": [station_role], "config": {}, "user_login": {}})
        assert client_request(station_endpoint).status_code not in (
            status.HTTP_401_UNAUTHORIZED,
            status.HTTP_403_FORBIDDEN,
        )

        # It should also work if other random roles are present
        await mock_response({"iam_roles": [station_role, "any", "other", "role"], "config": {}, "user_login": {}})
        assert client_request(station_endpoint).status_code not in (
            status.HTTP_401_UNAUTHORIZED,
            status.HTTP_403_FORBIDDEN,
        )<|MERGE_RESOLUTION|>--- conflicted
+++ resolved
@@ -429,15 +429,9 @@
         await mock_response({"iam_roles": [], "config": {}, "user_login": {}})
         response = client_request(station_endpoint)
 
-<<<<<<< HEAD
-        # Test the error message with an unknown cadip station
-        if station == UNKNOWN_CADIP_STATION:
-            assert response.status_code == status.HTTP_400_BAD_REQUEST
-=======
         # Test the error message with an unknown cadip station, skip for landing_pages since no need for stations.
         if station == UNKNOWN_CADIP_STATION and "landing_page" not in station_role:
-            assert response.status_code == HTTP_400_BAD_REQUEST
->>>>>>> ee851043
+            assert response.status_code == status.HTTP_400_BAD_REQUEST
             assert f"Unknown CADIP station: {station!r}" in json.loads(response.content)["detail"]
             break  # no need to test the other endpoints
 
