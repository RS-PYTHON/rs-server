--- conflicted
+++ resolved
@@ -3,11 +3,7 @@
 import pytest
 from fastapi.routing import APIRoute
 from pytest_httpx import HTTPXMock
-<<<<<<< HEAD
-from rs_server_common.authentication import APIKEY_HEADER, STATIONS_AUTH_LUT, ttl_cache
-=======
 from rs_server_common.authentication import APIKEY_HEADER, apikey_security, ttl_cache
->>>>>>> ff6b03c8
 from rs_server_common.utils.logging import Logging
 from starlette.datastructures import State
 from starlette.status import HTTP_200_OK, HTTP_401_UNAUTHORIZED, HTTP_403_FORBIDDEN
@@ -133,100 +129,8 @@
 ADGS_STATIONS = ["adgs"]
 CADIP_STATIONS = ["ins", "mps", "mti", "nsg", "sgs", "cadip"]
 
-<<<<<<< HEAD
-    # Mock the uac manager url
-    monkeypatch.setenv("RSPY_UAC_CHECK_URL", RSPY_UAC_CHECK_URL)
-
-    read_type = "read"
-    download_type = "download"
-    read_request_params = {"datetime": "2014-01-01T12:00:00Z/2023-02-02T23:59:59Z"}
-    download_request_params = {"name": "TEST_FILE.raw"}
-    endpoints = []
-    # Gather the endpoints
-    # For each api endpoint (except the technical endpoints)
-    for route in fastapi_app.router.routes:
-        if (not isinstance(route, APIRoute)) or (route.path in ("/", "/health")) or "adgs" not in route.path:
-            continue
-
-        # For each method (get, post, ...)
-        for method in route.methods:
-            logger.debug(f"\n\nTest the {route.path} [{method}] authentication")
-
-            if "search" in route.path:
-                endpoints.append((read_type, route.path + "?" + urllib.parse.urlencode(read_request_params), method))
-                # this means the authorization shall pass
-            else:
-                endpoints.append(
-                    (download_type, route.path + "?" + urllib.parse.urlencode(download_request_params), method),
-                )
-
-    # With a valid api key in headers, set the read role
-    # Clear the cache
-    ttl_cache.clear()
-    httpx_mock.add_response(
-        url=RSPY_UAC_CHECK_URL,
-        match_headers={APIKEY_HEADER: VALID_APIKEY},
-        status_code=HTTP_200_OK,
-        json={"iam_roles": ["rs_adgs_read"], "config": {}},
-    )
-
-    for endpoint in endpoints:
-        if endpoint[0] == download_type:
-            expected_response = [HTTP_401_UNAUTHORIZED]
-        else:
-            # this means the authorization shall pass
-            expected_response = [HTTP_503_SERVICE_UNAVAILABLE, HTTP_404_NOT_FOUND]
-        assert (
-            client.request(endpoint[2], endpoint[1], headers={APIKEY_HEADER: VALID_APIKEY}).status_code
-            in expected_response
-        )
-
-    # With a valid api key in headers, set the download role
-    # Clear the cache
-    ttl_cache.clear()
-    httpx_mock.add_response(
-        url=RSPY_UAC_CHECK_URL,
-        match_headers={APIKEY_HEADER: VALID_APIKEY},
-        status_code=HTTP_200_OK,
-        json={"iam_roles": ["rs_adgs_download"], "config": {}},
-    )
-
-    for endpoint in endpoints:
-        if endpoint[0] == read_type:
-            expected_response = [HTTP_401_UNAUTHORIZED]
-        else:
-            # this means the authorization shall pass
-            expected_response = [HTTP_503_SERVICE_UNAVAILABLE, HTTP_404_NOT_FOUND]
-
-        assert (
-            client.request(endpoint[2], endpoint[1], headers={APIKEY_HEADER: VALID_APIKEY}).status_code
-            in expected_response
-        )
-
-    # With a valid api key in headers, set both of the download and read roles
-    # Clear the cache
-    ttl_cache.clear()
-    httpx_mock.add_response(
-        url=RSPY_UAC_CHECK_URL,
-        match_headers={APIKEY_HEADER: VALID_APIKEY},
-        status_code=HTTP_200_OK,
-        json={"iam_roles": ["rs_adgs_download", "rs_adgs_read"], "config": {}},
-    )
-
-    for endpoint in endpoints:
-        # this means the authorization shall pass
-        assert client.request(endpoint[2], endpoint[1], headers={APIKEY_HEADER: VALID_APIKEY}).status_code in [
-            HTTP_503_SERVICE_UNAVAILABLE,
-            HTTP_404_NOT_FOUND,
-        ]
-
-
-adgs_station_identifiers = ["adgs"]
-cadip_station_identifiers = ["ins", "mps", "mti", "nsg", "sgs", "cadip"]
-=======
 DATE_PARAM = {"datetime": "2014-01-01T12:00:00Z/2023-02-02T23:59:59Z"}
 NAME_PARAM = {"name": "TEST_FILE.raw"}
->>>>>>> ff6b03c8
 
 
 # Use the fastapi_app fixture from conftest, parametrized with request.param.envs = {RSPY_LOCAL_MODE: False}
@@ -269,23 +173,6 @@
     # Mock the uac manager url
     monkeypatch.setenv("RSPY_UAC_CHECK_URL", RSPY_UAC_CHECK_URL)
 
-<<<<<<< HEAD
-    read_type = "read"
-    download_type = "download"
-    read_request_params = {"datetime": "2014-01-01T12:00:00Z/2023-02-02T23:59:59Z"}
-    download_request_params = {"name": "TEST_FILE.raw"}
-    set_access_type_read = []
-    set_access_type_download = []
-    for identifier in cadip_station_identifiers:
-        set_access_type_read.append(f"rs_{STATIONS_AUTH_LUT[identifier]}_read")
-        set_access_type_download.append(f"rs_{STATIONS_AUTH_LUT[identifier]}_download")
-    endpoints = []
-    # Gather the endpoints
-    # For each api endpoint (except the technical endpoints)
-    for route in fastapi_app.router.routes:
-        if (not isinstance(route, APIRoute)) or (route.path in ("/", "/health")) or "cadip" not in route.path:
-            continue
-=======
     def mock_uac_response(json: dict):
         """Mock the UAC response. Clear the cached response everytime."""
         ttl_cache.clear()
@@ -295,7 +182,6 @@
             status_code=HTTP_200_OK,
             json=json,
         )
->>>>>>> ff6b03c8
 
     def client_request(station_endpoint: str):
         """Request endpoint."""
@@ -321,117 +207,6 @@
         mock_uac_response({"iam_roles": [station_role], "config": {}})
         assert client_request(station_endpoint).status_code not in (HTTP_401_UNAUTHORIZED, HTTP_403_FORBIDDEN)
 
-<<<<<<< HEAD
-    for endpoint in endpoints:
-        # this means the authorization shall pass
-        assert client.request(endpoint[2], endpoint[1], headers={APIKEY_HEADER: VALID_APIKEY}).status_code in [
-            HTTP_503_SERVICE_UNAVAILABLE,
-            HTTP_404_NOT_FOUND,
-        ]
-
-
-date = {"datetime": "2014-01-01T12:00:00Z/2023-02-02T23:59:59Z"}
-name = {"name": "TEST_FILE.raw"}
-
-
-@pytest.mark.unit
-@pytest.mark.parametrize(
-    "fastapi_app, allowed_access_type",
-    [
-        (
-            (
-                Envs({RSPY_LOCAL_MODE: False}),
-                ["read"],
-            )
-        ),
-        (
-            (
-                Envs({RSPY_LOCAL_MODE: False}),
-                ["download"],
-            )
-        ),
-        (
-            (
-                Envs({RSPY_LOCAL_MODE: False}),
-                ["read", "download"],
-            )
-        ),
-    ],
-    ids=[
-        "authorization_adgs_read",
-        "authorization_adgs_dwn",
-        "authorization_adgs_both",
-    ],
-    indirect=["fastapi_app"],
-)
-def test_apikey_validator(  # pylint: disable=too-many-arguments
-    fastapi_app,
-    allowed_access_type,
-    client,
-    monkeypatch,
-    httpx_mock: HTTPXMock,
-):
-    """
-    Test that the http endpoints are protected and return 401 if not authorized.
-    Set RSPY_LOCAL_MODE to False before running the fastapi app.
-    """
-    ttl_cache.clear()
-
-    # Mock the uac manager url
-    monkeypatch.setenv("RSPY_UAC_CHECK_URL", RSPY_UAC_CHECK_URL)
-    set_access_type = ["s1_access"]
-
-    for access_type in allowed_access_type:
-        for station_name in adgs_station_identifiers + cadip_station_identifiers:
-            set_access_type.append(f"rs_{STATIONS_AUTH_LUT[station_name]}_{access_type}")
-
-    # With a valid api key in headers, set the roles
-    httpx_mock.add_response(
-        url=RSPY_UAC_CHECK_URL,
-        match_headers={APIKEY_HEADER: VALID_APIKEY},
-        status_code=HTTP_200_OK,
-        json={"iam_roles": set_access_type, "config": {}},
-    )
-
-    # For each api endpoint (except the technical endpoints)
-    for route in fastapi_app.router.routes:
-        if (not isinstance(route, APIRoute)) or (route.path in ("/", "/health")):
-            continue
-
-        # For each method (get, post, ...)
-        for method in route.methods:
-            route_path_splitted = route.path.split("/")
-            if len(route_path_splitted) < 2:
-                continue
-            # Gather endpoints for all adgs and cadip stations
-            endpoints = []
-            if route_path_splitted[1] in (adgs_station_identifiers + cadip_station_identifiers):
-                if "search" in route.path:
-                    endpoint_type = "read"
-                    request_params = {"datetime": "2014-01-01T12:00:00Z/2023-02-02T23:59:59Z"}
-                else:
-                    endpoint_type = "download"
-                    request_params = {"name": "TEST_FILE.raw"}
-
-                if route_path_splitted[1] == "cadip":
-                    for cadip_station in cadip_station_identifiers:
-                        endpoints.append(
-                            route.path.replace("{station}", cadip_station.upper())
-                            + "?"
-                            + urllib.parse.urlencode(request_params),
-                        )
-                else:
-                    endpoints = [route.path + "?" + urllib.parse.urlencode(request_params)]
-
-                for endpoint in endpoints:
-                    resp = client.request(method, endpoint, headers={APIKEY_HEADER: VALID_APIKEY})
-                    if endpoint_type in allowed_access_type:
-                        # this means the auth key passed
-                        assert resp.status_code in [HTTP_503_SERVICE_UNAVAILABLE, HTTP_404_NOT_FOUND]
-                    else:
-                        assert resp.status_code == HTTP_401_UNAUTHORIZED
-=======
         # It should also work if other random roles are present
         mock_uac_response({"iam_roles": [station_role, "any", "other", "role"], "config": {}})
-        assert client_request(station_endpoint).status_code not in (HTTP_401_UNAUTHORIZED, HTTP_403_FORBIDDEN)
->>>>>>> ff6b03c8
+        assert client_request(station_endpoint).status_code not in (HTTP_401_UNAUTHORIZED, HTTP_403_FORBIDDEN)