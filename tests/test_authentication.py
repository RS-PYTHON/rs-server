"""Unit tests for the authentication."""

import pytest
from fastapi.routing import APIRoute
from pytest_httpx import HTTPXMock
from rs_server_common.authentication import APIKEY_HEADER, apikey_security, ttl_cache
from rs_server_common.utils.logging import Logging
from starlette.datastructures import State
from starlette.status import HTTP_200_OK, HTTP_401_UNAUTHORIZED, HTTP_403_FORBIDDEN

from tests.conftest import RSPY_LOCAL_MODE, Envs  # pylint: disable=no-name-in-module

# Dummy url for the uac manager check endpoint
RSPY_UAC_CHECK_URL = "http://www.rspy-uac-manager.com"

# Dummy api key values
VALID_APIKEY = "VALID_API_KEY"
WRONG_APIKEY = "WRONG_APIKEY"

# Used to parametrize the fastapi_app fixture from conftest, with request.param.envs = {RSPY_LOCAL_MODE: False}
CLUSTER_ENV = Envs(envs={RSPY_LOCAL_MODE: False})

logger = Logging.default(__name__)


async def test_cached_apikey_security(monkeypatch, httpx_mock: HTTPXMock):
    """
    Test that we are caching the call results to the apikey_security function, that calls the
    apikey manager service and keycloak to check the apikey validity and information.
    """

    # Mock the uac manager url
    monkeypatch.setenv("RSPY_UAC_CHECK_URL", RSPY_UAC_CHECK_URL)

    # The function is updating request.state. We don't have a request object here,
    # so just create a dummy one of type State = an object that can be used to store arbitrary state.
    dummy_request = State()
    dummy_request.state = State()

    # Initial response expected from the function
    initial_response = {"iam_roles": ["initial", "roles"], "config": {"initial": "config"}}

    # Clear the cached response and mock the uac manager response
    ttl_cache.clear()
    httpx_mock.add_response(
        url=RSPY_UAC_CHECK_URL,
        match_headers={APIKEY_HEADER: VALID_APIKEY},
        status_code=HTTP_200_OK,
        json=initial_response,
    )

    # Check the apikey_security result
    await apikey_security(dummy_request, VALID_APIKEY)
    assert dummy_request.state.auth_roles == initial_response["iam_roles"]
    assert dummy_request.state.auth_config == initial_response["config"]

    # If the UAC manager response changes, we won't see it because the previous result was cached
    modified_response = {"iam_roles": ["modified", "roles"], "config": {"modified": "config"}}
    httpx_mock.add_response(
        url=RSPY_UAC_CHECK_URL,
        match_headers={APIKEY_HEADER: VALID_APIKEY},
        status_code=HTTP_200_OK,
        json=modified_response,
    )

    # Still the initial response !
    for _ in range(100):
        await apikey_security(dummy_request, VALID_APIKEY)
        assert dummy_request.state.auth_roles == initial_response["iam_roles"]
        assert dummy_request.state.auth_config == initial_response["config"]

    # We have to clear the cache to obtain the modified response
    ttl_cache.clear()
    await apikey_security(dummy_request, VALID_APIKEY)
    assert dummy_request.state.auth_roles == modified_response["iam_roles"]
    assert dummy_request.state.auth_config == modified_response["config"]


# Use the fastapi_app fixture from conftest, parametrized with request.param.envs = {RSPY_LOCAL_MODE: False}
@pytest.mark.parametrize("fastapi_app", [CLUSTER_ENV], indirect=["fastapi_app"], ids=["cluster_mode"])
async def test_authentication(fastapi_app, client, monkeypatch, httpx_mock: HTTPXMock):
    """
    Test that all the http endpoints are protected and return 403 if not authenticated.
    Set RSPY_LOCAL_MODE to False before running the fastapi app.
    """

    # Mock the uac manager url
    monkeypatch.setenv("RSPY_UAC_CHECK_URL", RSPY_UAC_CHECK_URL)

    # With a valid api key in headers, the uac manager will give access to the endpoint
    ttl_cache.clear()  # clear the cached response
    httpx_mock.add_response(
        url=RSPY_UAC_CHECK_URL,
        match_headers={APIKEY_HEADER: VALID_APIKEY},
        status_code=HTTP_200_OK,
<<<<<<< HEAD
        # NOTE: we could use other roles and config, to be discussed
        json={"iam_roles": ["rs_adgs_read", "s1_access"], "config": {}, "user_login": {}},
=======
        json={"iam_roles": [], "config": {}},  # not used in this test
>>>>>>> 91732bcb
    )

    # With a wrong api key, it returns 403
    httpx_mock.add_response(
        url=RSPY_UAC_CHECK_URL,
        match_headers={APIKEY_HEADER: WRONG_APIKEY},
        status_code=HTTP_403_FORBIDDEN,
    )

    # For each api endpoint (except the technical endpoints)
    for route in fastapi_app.router.routes:
        if (not isinstance(route, APIRoute)) or (route.path in ("/", "/health")):
            continue

        # For each method (get, post, ...)
        for method in route.methods:
            logger.debug(f"Test the {route.path!r} [{method}] authentication")

            # Check that without api key in headers, the endpoint is protected and we receive a 403
            assert client.request(method, route.path).status_code == HTTP_403_FORBIDDEN

            # Test a valid and wrong api key values in headers
            assert (
                client.request(method, route.path, headers={APIKEY_HEADER: VALID_APIKEY}).status_code
                != HTTP_403_FORBIDDEN
            )
            assert (
                client.request(method, route.path, headers={APIKEY_HEADER: WRONG_APIKEY}).status_code
                == HTTP_403_FORBIDDEN
            )


ADGS_STATIONS = ["adgs"]
CADIP_STATIONS = ["ins", "mps", "mti", "nsg", "sgs", "cadip"]

DATE_PARAM = {"datetime": "2014-01-01T12:00:00Z/2023-02-02T23:59:59Z"}
NAME_PARAM = {"name": "TEST_FILE.raw"}


# Use the fastapi_app fixture from conftest, parametrized with request.param.envs = {RSPY_LOCAL_MODE: False}
@pytest.mark.parametrize(
    "fastapi_app, endpoint, method, stations, query_params, expected_role",
    [
        [CLUSTER_ENV, "/adgs/aux/search", "GET", ADGS_STATIONS, DATE_PARAM, "rs_adgs_read"],
        [CLUSTER_ENV, "/adgs/aux", "GET", ADGS_STATIONS, NAME_PARAM, "rs_adgs_download"],
        [CLUSTER_ENV, "/adgs/aux/status", "GET", ADGS_STATIONS, NAME_PARAM, "rs_adgs_download"],
        [CLUSTER_ENV, "/cadip/{station}/cadu/search", "GET", CADIP_STATIONS, DATE_PARAM, "rs_cadip_{station}_read"],
        [CLUSTER_ENV, "/cadip/{station}/cadu", "GET", CADIP_STATIONS, NAME_PARAM, "rs_cadip_{station}_download"],
        [CLUSTER_ENV, "/cadip/{station}/cadu/status", "GET", CADIP_STATIONS, NAME_PARAM, "rs_cadip_{station}_download"],
    ],
    indirect=["fastapi_app"],
    ids=[
        "/adgs/aux/search",
        "/adgs/aux",
        "/adgs/aux/status",
        "/cadip/{station}/cadu/search",
        "/cadip/{station}/cadu",
        "/cadip/{station}/cadu/status",
    ],
)
async def test_authentication_roles(  # pylint: disable=too-many-arguments
    fastapi_app,  # pylint: disable=unused-argument
    client,
    monkeypatch,
    httpx_mock: HTTPXMock,
    endpoint,
    method,
    stations,
    query_params,
    expected_role,
):
    """
    Test that the api key has the right roles for the http endpoints.
    Set RSPY_LOCAL_MODE to False before running the fastapi app.
    """

    # Mock the uac manager url
    monkeypatch.setenv("RSPY_UAC_CHECK_URL", RSPY_UAC_CHECK_URL)

    def mock_uac_response(json: dict):
        """Mock the UAC response. Clear the cached response everytime."""
        ttl_cache.clear()
        httpx_mock.add_response(
            url=RSPY_UAC_CHECK_URL,
            match_headers={APIKEY_HEADER: VALID_APIKEY},
            status_code=HTTP_200_OK,
            json=json,
        )

    def client_request(station_endpoint: str):
        """Request endpoint."""
        return client.request(method, station_endpoint, params=query_params, headers={APIKEY_HEADER: VALID_APIKEY})

    # for each cadip station or just "adgs"
    for station in stations:
        # Replace the station in the endpoint and expected role
        station_endpoint = endpoint.format(station=station)
        station_role = expected_role.format(station=station)

        logger.debug(f"Test the {station_endpoint!r} [{method}] authentication roles")

        # With no roles, we should receive an unauthorized response
        mock_uac_response({"iam_roles": [], "config": {}})
        assert client_request(station_endpoint).status_code == HTTP_401_UNAUTHORIZED

        # Idem with non-relevant roles
        mock_uac_response({"iam_roles": ["any", "non-relevant", "roles"], "config": {}})
        assert client_request(station_endpoint).status_code == HTTP_401_UNAUTHORIZED

        # With the right expected role, we should be authorized (no 401 or 403)
        mock_uac_response({"iam_roles": [station_role], "config": {}})
        assert client_request(station_endpoint).status_code not in (HTTP_401_UNAUTHORIZED, HTTP_403_FORBIDDEN)

        # It should also work if other random roles are present
        mock_uac_response({"iam_roles": [station_role, "any", "other", "role"], "config": {}})
        assert client_request(station_endpoint).status_code not in (HTTP_401_UNAUTHORIZED, HTTP_403_FORBIDDEN)<|MERGE_RESOLUTION|>--- conflicted
+++ resolved
@@ -93,12 +93,8 @@
         url=RSPY_UAC_CHECK_URL,
         match_headers={APIKEY_HEADER: VALID_APIKEY},
         status_code=HTTP_200_OK,
-<<<<<<< HEAD
         # NOTE: we could use other roles and config, to be discussed
         json={"iam_roles": ["rs_adgs_read", "s1_access"], "config": {}, "user_login": {}},
-=======
-        json={"iam_roles": [], "config": {}},  # not used in this test
->>>>>>> 91732bcb
     )
 
     # With a wrong api key, it returns 403
