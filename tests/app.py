--- conflicted
+++ resolved
@@ -1,19 +1,10 @@
 """Init a root FastAPI application from all the sub-project routers."""
-<<<<<<< HEAD
 from rs_server_adgs.fastapi.adgs_routers import adgs_routers
 from rs_server_cadip.fastapi.cadip_routers import cadip_routers
-from rs_server_common.fastapi_app import init_app
-
-# Run all routers for the tests. The frontend already does that.
-routers = cadip_routers + adgs_routers
-app = init_app(routers, init_db=True, pause=3, timeout=6)
-=======
-
 from rs_server_common.fastapi_app import init_app as init_app_with_args
-from rs_server_frontend.fastapi.frontend_routers import frontend_routers
 
 
 def init_app():
-    """Run all routers for the tests. The frontend already does that."""
-    return init_app_with_args(routers=frontend_routers, init_db=True, pause=3, timeout=6)
->>>>>>> 7546d6fc
+    """Run all routers for the tests."""
+    routers = adgs_routers + cadip_routers
+    return init_app_with_args(routers=routers, init_db=True, pause=3, timeout=6)