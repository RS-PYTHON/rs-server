--- conflicted
+++ resolved
@@ -17,11 +17,7 @@
 
 To do this:
 
-<<<<<<< HEAD
-  1. Go to the [API Key Manager section of the RS-Server frontend](https://rspy.ops.rs-python.eu/docs#/API-Key%20Manager):
-=======
   1. Go to the [API Key Manager section of the RS-Server frontend](https://apikeymanager.rspy.ops.rs-python.eu/docs):
->>>>>>> ed7a59b8
 
 ![API Key Manager](../../images/oauth2_apikey_manager/apikey_manager.png)
 
